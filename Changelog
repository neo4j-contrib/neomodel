--- conflicted
+++ resolved
@@ -1,9 +1,5 @@
 Version 3.2.6
-<<<<<<< HEAD
  * neomodel.properties.NormalClass is renamed to NormalizedClass
-
-Version 3.2.5
-=======
  * Respect when db_property is set in install_labels and get_or_create - mprahl
  * Use a clearer relationship name in the Relationships documentation - mprahl
  * Improve relationship documentation - mprahl
@@ -26,7 +22,6 @@
 
 Version 3.2.5 2017-06-10
  * Upgrade pytz
->>>>>>> 1dc62428
  * Remove use of START in match engine breaking neo4j 3.2
 
 Version 3.2.4 2017-04-30
