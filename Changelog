<<<<<<< HEAD
Version 6.0.0 2025-xx
* Fix async support of parallel transactions, using ContextVar
* Enforce strict cardinality check by default
* Removed deprecated methods (including fetch_relations & traverse_relations, replaced with traverse ; database operations like clear_neo4j_database or change_neo4j_password have been moved to db/adb singleton internal methods)
* Housekeeping and bug xies
=======
Version 5.5.3 2025-09
* Fix duplicated code issue in the advanced querying methods
* Remove py.typed - this was a premature change, we should write stubs for full typing support first
>>>>>>> 1cb39728

Version 5.5.2 2025-09
* This is a hotfix for 5.5.1, which fixed something desirable, but introducing a lot of potential side effects by enforcing cardinality on RelationshipFrom.
* Until version 6.0, RelationshipFrom cardinality will be softly checked by default, only giving a warning. You can switch that using SOFT_INVERSE_CARDINALITY_CHECK=False
* Version 6.0 will make all checks strict by default.

Version 5.5.1 2025-09
* Fix cardinality enforcement for RelationshipFrom. Many thanks to @billycalladine
* Add VectorFilter querying capabilities. Many thanks to @greengori11a
* Change order of WITH and CALL{} statements in generated Cypher (intermediate_transform & subquery)
* Add py.typed file to enable support from mypy
* Bump to neo4j 5.28.2, uniform version pinning for rust-ext

Version 5.5.0 2025-06
* Add traverse method which merges traverse_relations and fetch_relations and improves them
* Deprecate traverse_relations and fetch_relations
* Fix issue where WITH * is inserted in wrong places

Version 5.4.5 2025-03
* Add method unique_variables to force reuse of variables in traversals
* Fix bug when filtering on relationship property
* Unblock mixing OR operators and MATCH + OPTIONAL

Version 5.4.4 2025-03
* Fix filter() causing performance problems

Version 5.4.3 2025-02
* Add Size() scalar function
* Fix potential duplicate variable name in multiple traversals
* Minor fixes
* Note : With Neo4j now using CalVer, we can soon shift to true SemVer

Version 5.4.2 2024-12
* Add support for Neo4j Rust driver extension : pip install neomodel[rust-driver-ext]
* Add initial_context parameter to subqueries
* NodeNameResolver can call self to reference top-level node
* Housekeeping : implementing mypy for static typing

Version 5.4.1 2024-11
* Add support for Cypher parallel runtime
* Add options for intermediate_transform : distinct, include_in_return, use a prop as source

Version 5.4.0 2024-11
* Traversal option for filtering and ordering
* Insert raw Cypher for ordering
* Possibility to traverse relations, only returning the last element of the path
* Resolve the results of complex queries as a nested subgraph
* Possibility to transform variables, with aggregations methods : Collect() and Last()
* Intermediate transform, for example to order variables before collecting
* Subqueries (Cypher CALL{} clause)
* Allow JSONProperty to actually use non-ascii elements. Thanks to @danikirish
* Bumped neo4j (driver) to 5.26.0
* Special huge thanks to @tonioo for this release

Version 5.3.3 2024-09
* Fixes vector index doc and test

Version 5.3.2 2024-06
* Add support for Vector and Fulltext indexes creation
* Add DateTimeNeo4jFormatProperty for Neo4j native datetime format

Version 5.3.1 2024-05
* Add neomodel_generate_diagram script, which generates a graph model diagram based on your neomodel class definitions. Arrows and PlantUML dot options
* Fix bug in async iterator async for MyClass.nodes
* Fix bugs in database inspection script (multiple rels per label, missing DateProperty type)

Version 5.3.0 2024-04
* Add async support
* Breaking change : config.AUTO_INSTALL_LABELS has been removed. Please use the neomodel_install_labels script instead
* Note that the Database class has been moved into neomodel.sync_.core
* Bumps neo4j (driver) to 5.19.0
* Various improvement : functools wrap to TransactionProxy, fix node equality check, q filter for IN in arrays, fix inflate on db_property. Thanks to @giosava94, @OlehChyhyryn, @icapora, @j-krose

Version 5.2.1 2023-12
* Add options to inspection script to skip heavy operations - rel props or cardinality inspection #767
* Fixes database version parsing issues
* Fixes bug when combining count with pagination #769
* Bumps neo4j (driver) to 5.15.0

Version 5.2.0 2023-11
* Add an option to pass your own driver instead of relying on the automatically created one. See set_connection method. NB : only accepts the synchronous driver for now.
* Add a close_connection method to explicitly close the driver to match Neo4j deprecation.
* Add a DATABASE_NAME config option, available for both auto- and self-managed driver modes.
* Add neomodel_inspect_database script, which inspects an existing database and creates neomodel class definitions for all objects.
* Add support for pandas DataFrame and Series ; numpy Array
* Add relationship uniqueness constraints - for Neo4j >= 5.7

Version 5.1.2 2023-09
* Raise ValueError on reserved keywords ; add tests #590 #623
* Add support for relationship property uniqueness constraints. Introduced in Neo4j 5.7.
* Fix various issues, including fetching self-referencing relationship with same name as node labels #589
* Bumped neo4j-driver to 5.12.0

Version 5.1.1 2023-08
* Add impersonation
* Bumped neo4j-driver to 5.11.0
* Add automatic path inflation #715
* Improve code quality and tooling

Version 5.1.0 2023-07
* Bumped neo4j-driver version to 5.10.0
* Breaking change : When using neomodel along with Neo4j version 5, use StructuredNode and StructuredRel's element_id property instead of id. If you have Cypher queries which currently use the id() function, migrate them to elementId() instead.
If you use Neo4j version 4.4, this change should be transparent to you, and you should keep using id() function in Cypher since elementId() is not implemented in 4.4.
* Bump Shapely to >= 2.0.0
* Fix schema scripts invocation
* Removed custom __str__ method, part of NodeClassRegistry, from Database() (db) object.

Version 5.0.1 2023-06
* Removed deprecated methods StructuredRel.delete and RelationshipManager.search
* Extended test coverage, fixed some typos, improve linting

Version 5.0.0 2023-03
* Confirmed support of Neo4j versions 5.x and 4.4 (LTS)
* Dropped support of EOL Neo4j versions (4.3 and below)
* Confirmed support of Python 3.11
* Migrated RelationshipTo/RelationshipFrom from a method to a class for consistency.
* Add support for relationship indexes
* Auto-generated indexes now have a deterministic name
* Code cleanup

Version 4.0.10 2023-02-16
* Maintenance release due to misconfiguration of pyproject.toml

Version 4.0.9 2023-02-16
* Update neo4j driver to 4.4.10
* Confirmed support of all 4.x Neo4j versions (up to LTS version 4.4)
* Update shapely to 1.8.1 to support Python 3.9 and 3.10
* Drop support of Python 3.6
* Up pytest requirement to 7.1 (Python 3.7+)
* Update to latest version of setuptools for up-to-date build process

Version 4.0.8 2021-12-14
* Error handling to prepare for Neo4j update to 4.4 (thank you Alessandro Marchetti)
* Fix "After ServiceUnavailable error, connection pool is broken and does not recover" (#551) thank you @olegchigirin 
* Fix DateProperty inflate (#586) thank you @ralfeus
* Use modern python API for metadata (#587) thank you Park, Yury

Version 4.0.7 2021-10-19

* Update neo4j driver to 4.3.6
* Fix After ServiceUnavailable error, connection pool is broken and does not recover

Version 4.0.6 2021-09-09
* Fix calling install_all_labels twice fails #539
* Fix issue with passwords with special chars #572

Version 4.0.5 2021-07-26
* Fix issue with secure schema

Version 4.0.4 2021-07-01
* Fix for docker tests (#479)
* Add support for slow query log (#480)
* Add support for multi databases (#556)
* docker-compose-update (#561)
* Provide additional configuration for neo4j-driver connection (#564)
* Updated dependencies

Version 4.0.3 2020-09-28
* fix: "SemiStructuredNode can't have no props #493" (thank you @dmp593)
* removed pytest as an installation requirement (#553) (thank you @mprahl)
* allow connection to bolt+s database URL schema (#543) 
* typo fixes

Version 4.0.2
* Minor updates

Version 4.0.1 2020-09-28
* Maintenance release to fix the Django requirement (Matt Galvis)

Version 4.0.0 2020-09-16
* Dropped Python 2.7 support 
* Included support for Neo4j 4.*
* Updated spatial PointProperty to better reflect the native data type
* Updated Database housekeeping functions (drop_constraints(), drop_indexes(), install_labels())
* Updated all underlying queries to better reflect current CYPHER
* Updated Transaction handling
* Updated tests
	* Many thanks to Cristina Escalante, Matt Galvis, JVemmer and a-takahashi223 whose hard work made this release possible.

Version 3.3.2 2019-09-29
* Fixed validation for unique properties to also be optional (#470) - Jon Daly
* Fixed tests-with-docker-compose.sh (#452) - Jorge Valhondo Rama
* Added exclusion example to documentation and improved naming consistency (#456, #466) - Elena Williams 
* Fixed the Travis-CI build problems by switching to openjdk (#471) - Duncan Booth
* Minor revisions in `test_set_connection`, `spatial datatypes` and documentation (#442, #446, #447) - Athanasios Anastasiou
* Added `max_length` constraint on `StringProperty` (#445) - Lazy-Y
* Upgraded neo4j python driver requirement to 1.7.2 (#432) - Robert Grant
* Added a `DateTimeFormatProperty` (#428) - Yu Shengnan
* Updated `setup.py` so that it excludes the `test/` and `test/test_contrib/` sub-packages (#426) - Jorge Valhondo Rama
* Updated getting_started.rst typo (#419) - fredthehead
* Fixed NeomodelPoint instantiation bug (#418) - Athanasios Anastasiou

Version 3.3.1 2019-02-08
 * Fixed a number of warnings due to deprecations both within neomodel and pytest and overall improvements in
   code style (#381) - Abhishek Modi
 * Added support for spatial data through neomodel.contrib.spatial_datatypes (#384) - Athanasios Anastasiou
 * Added the ability to filter "left-hand statements" (in NodeSet expressions) too (#395) - Grzegorz Grzywacz
 * Refactor the Node Class Registry to make util.Database a true Singleton (#403) - Giorgos Oikonomou
     * Many thanks to Giorgos Oikonomou, Jon Daly, Adam Romano, Andrew Tergis, Mato Žgajner, Mostafa Moradian, mjmare,
       Phoebe Bright, Robert Grant, jberends and anyone else who helped flag, track and correct this bug. For more
       information, please see: https://github.com/neo4j-contrib/neomodel/issues/378
     * Added the ClassAlreadyDefined exception to prevent against accidental redefinitions of data model classes (#409)
       - Athanasios Anastasiou
 * Added the ability to lazily `.nodes.get()` and `.nodes.all()` (#406) - Matan Hart
 * Fixed a bug in the assumed direction of relationships in _build_merge_query (#408) - MrAnde7son

Version 3.3.0 2018-10-04
 * Added support for Q() in filter and exclude (#360) - Juan H. Hidalgo
 * Added  object docs and examples - Juan H. Hidalgo
 * Raise DoesNotExist when refreshing a non existent inflated node (#355) - lerela
 * Empty filter bug - Mardanov Timur Rustemovich
 * Closed #361 Nodes connected with two or more relationships - Mardanov Timur Rustemovich
 * Exclude method fixed - Mardanov Timur Rustemovich
 * Filter with OR fixed - Mardanov Timur Rustemovich
 * Resolved #283, improved object resolution of cypher_query so that it 
   resolves objects even if they are nested within lists. Overall 
   documentation edits - Athanasios Anastasiou
   
Version 3.2.9 2018-07-04
 * Add check for wiping db on test run - Athanasios 
 * Correct function name in doc string - Henry Jordan
 * Support filtering on properties that end with a hash (#348) - mprahl
 * Support neo4j-driver v1.6.0 (#347) - mprahl
 * Explicit write transaction mode (#337) - Robert Grant
 * Adds a check for Traversal's definition argument (#333) - Frank Sachsenheim

Version 3.2.8 2018-04-29
 * Fix syntax error in import

Version 3.2.7 2018-04-23
 * Back compat for exceptions module move - Robin Edwards
 * Lower the required pytz version (#328) - mprahl
 * Add the "disconnect_all" and "replace" methods on relationship properties (#327) - mprahl
 * Add the "first" and "first_or_none" methods on the NodeSet class (#325) - mprahl

Version 3.2.6 2018-04-04
 * Code clean ups and documentation improvments - Frank Sachsenheim
 * neomodel.properties.NormalClass is renamed to NormalizedClass
 * Respect when db_property is set in install_labels and get_or_create - mprahl
 * Use a clearer relationship name in the Relationships documentation - mprahl
 * Improve relationship documentation - mprahl
 * Ensure_connection only called when accessing the database, not when
 constructing the transaction decorator - Robert Grant
 * Test against newer neo4j releases - Frank Sachsenheim
 * Fixes and simplifies pickling of DoesNotExist subclasses - Frank Sachsenheim
 * Add NeomodelException and move exceptions to a module - Frank Sachsenheim
 * Many documentation improvements - Frank Sachsenheim
 * Add newline to is abstract warning #305 - Omer Yampel
 * Refactors tests to use pytest as runner.- Frank Sachsenheim
 * Remove support for Python 3.3 - Frank Sachsenheim
 * Adds support for neo4j 3.3 - Frank Sachsenheim
 * Updates .travis.yml in order to also test against various neo4j versions - Frank Sachsenheim
 * Updates neo4j-driver dependency to 1.5.2 - Frank Sachsenheim
 * Adds a script to tests against various platforms with Docker Compose - Frank Sachsenheim
 * Fix service unavailable issue (#281) - Warin Isvilanonda
 * Add neomodel_remove_labels - Ivan Laković
 * Test for model is None in Traversal.match() - pvanheus

Version 3.2.5 2017-06-10
 * Upgrade pytz
 * Remove use of START in match engine breaking neo4j 3.2

Version 3.2.4 2017-04-30
 * Upgrade neo4j-driver to 1.2.1 #251

Version 3.2.3 2017-04-17
 * Return StructuredRel instance as opposed to None when no model supplied #248
 * Fix get_or_create docs and incorrect call to rel_helper #249

Version 3.2.2 2017-03-17
 * Add get_or_none to RelationshipManager #246
 * Make sure relationship types are escaped in queries #188
 * Fix bug causing unsaved node not to appear in deflate error msg
 * Allow typed arrays in ArrayProperty #237
 * Add save hooks to StructuredRel #242
 * Add tests for UniqueIdProperty when used in batch or merge.
 * Update documentation for batch operations
 * Add all_relationships() method to RelationshipManager #239

Version 3.2.1 2017-02-19
 * Dont install test directory #238

Version 3.2.0 2017-02-07
 * Upgrade neo4j_driver to 1.1.0
 * Fix install_labels on an abstract node
 * Clean up hooks code, django_neomodel.DjangoNode required for signals
 * Add order_by method to relationships
 * Add config.ENCRYPTED_CONNECTION - adrianicv
 * Add config.MAX_POOL_SIZE
 * Add neomodel_install_labels command
 * Turn off AUTO_INSTALL_LABEL by default

Version 3.1.0 2017-01-26
 * Improve docs
 * Add change_neo4j_password
 * Add clear_neo4j_database
 * Add UniqueIdProperty for easy ids
 * remove NEOMODEL_FORCE_TIMEZONE environment var now a config option
 * Move django signal support to neomodel
 * Add stdout input to install_labels etc

Version 3.0.3 2017-01-04
 * Fix indexing bug caught by travis

Version 3.0.2 2017-01-04
 * More doc strings and added autodoc to sphinx
 * Install all constraints via core.install_all_labels()
 * Fix multiple relationships not being created when using a rel model
 * Fix connection logic for using in ipython
 * Fix unicode string passed as class in relationship

Version 3.0.1 2016-12-17
 * Fix empty filters causing empty WHERE clause - Siddharth Maheshwari

Version 3.0.0 2016-11-27
 * neo4j_driver now used as backend
 * Support for neo4j versions prior to 3 dropped
 * REST via py2neo support dropped
 * New db.set_connection() method to override connection url
 * New config module for DATABASE_URL and other settings
 * streaming kwarg now deprecated
 * py2neo.cypher.error.statement.InvalidSyntax replaced by
 neo4j.v1.exceptions.CypherError for cypher errors (syntax etc)
 * CypherException and TransactionException have now been removed
 * ConstraintValidationFailed exception introduced as super class of
 UniqueProperty to allow additional classes in the future
 * Remove category() method from StructuredNode's following its deprecation
 * Batch operations now must be wrapped in a transaction in order to be atomic (see batch in docs)
 * Renamed _id property to id, old property now deprecated
 * Fix numeric propertys defaulting to 0 failing required check
 * support order_by('?') to mimic django random order by
 * Stopped connections being shared across processes which caused incorrect
 results to be returned (in py2neo version) or an SSLError (bolt version).
 neomodel is now process and thread safe.
 * Add config option DJANGO_SIGNALS
 * Add config option AUTO_INSTALL_LABELS
 * Remove deprecated .index class property on StructuredNode
 * Add docs and better tests on inheritance
 * Add __repr__ and __str__ methods to StructuredNode
 * Add get_or_none method to NodeSet
 * Fixed filters persisting across node relationship queries (#208)
 * Un-deprecate is_connected, its intuitive
 * Fixed NodeSet index returning a list now returns just the node, e.g
 jim.friends[0] returns a node as opposed to a list containing one node.
 * Added missing filter and exclude methods to rel manager enabling: jim.friends.filter(name='bob')
 * Add NormalProperty, RegexProperty, EmailProperty (Rafael Pivato++)

Version 2.0.2 2015-09-04
 * support for creating or updating a node
 * support for getting or creating a node
 * support for wildcard and non explicit traversals
 * support for additional filters
 * improved performance for bulk operations
 * resolved NodeSet.get() and RelationshipManager.get() error messaging
 * resolved "order_by" bug

Version 2.0.1 2015-08-01
 * add support for py2neo 2.x
 * transitioned START queries to MATCH
 * added authentication documentation for neo4j 2.2.x
 * removed tight coupling with pytz
 * resolved DeadlockDetectedException due to duplicate constraint and index
 creation
 * resolved conform errors NodeSet.get() and RelationshipManager.get()
 * resolved username and password interpretation
 * resolved on_count()'s order_by bug
 * resolved CypherException TyperError exception bug

Version 1.0.3 unreleased
 * add support for choices on string properites.

Version 1.0.2 2014-10-21
 * updated documentation
 * sphinx and rtd
 * exception handling in cypher fix (tjakobsen)

Version 1.0.1 2014-08-21
 * support for transactions
 * new nodes class property (match API)
 * support for neo4j 2
 * no support for neo4j < 2
 * deprecated category nodes
 * deprecated index property

Version 0.4.0 unreleased
 * server compatability check (Robin Edwards)
 * 1.9 server fixes (Robin Edwards)
 * upgrade to py2neo 1.6.1 (Panos Katseas)
 * make __index__ inherited (Sebastian Ortiz)
 * documentation improvements (Priit Laes)
 * import RelationshipDefinition and RelationshipManager into main

Version 0.3.6 2013-08-14
 * Display nice message for operations on deleted node (Robin Edwards)
 * Re-enable lucene-querybuilder (Robin Edwards)
 * Fix X-Stream header (Nigel Small)
 * Enable custom indexes for StructuredNodes
 * Support for relationship models or 'StructuredRels'
 * Support filtering in the 'traverse' method (Robin Edwards)
 * Store datetime objects as float for more accuracy (Robin Edwards)
 * Setup NEOMODEL_FORCE_TIMEZONE env var to prevent storing of datetimes
 without a timezone (Robin Edwards)
 * Add NEOMODEL_CYPHER_DEBUG env var to log querys (Robin Edwards)
 * Relative relationship classes in definitions (Panos Katseas)

Version 0.3.5 2013-07-05
 * Add documentation on batch size (Robin Edwards)
 * Fix default_value type generation for basic properties #53
 * Add documentation on providing arguments to default functions (Robin Edwards)

Version 0.3.4 2013-07-02
 * Fix return > 1 for Localised (Marianna Polatoglou)

Version 0.3.3 2013-07-01
 * Nice exception on missing search params (Robin Edwards)

Version 0.3.2 2013-07-01
 * Property fixes (Laurie Clark-Michalek)

Version 0.3.1 2013-06-27
 * Fix exception message (Sam Millar)
 * Use builtin items (Panos Katseas)

Version 0.3.0 2013-06-20
------------------------
 * Fix either direction connect (Robin Edwards)
 * Make reconnect atomic cypher operation (Panos Katseas)
 * Add reconnect test case (Panos Katseas)

Version 0.2.9 2013-06-18
------------------------
 * python 3.3+ support
 * remove dependency on lucenequerybuilder (Robin Edwards)
 * py2neo 1.5 compat and deprecations (Robin Edwards)
 * JSONProperty (Panos Katseas)
 * allow classes in relationship definitions (Robin Edwards)
 * add SemiStructuredNode to contrib (Robin Edwards)
 * refactor rel manager to use traversals (Robin Edwards)
 * allow connect on rel managers of direction either (Robin Edwards)
 * added experimental support for traversals (Robin Edwards)
 * allow datetime without timezone to be stored (Robin Edwards)
 * use cypher for delete (Robin Edwards)
 * project logo (Laura Willis)
 * _index_name special attribute removed (Robin Edwards)
 * connect to sub class is no longer permitted (Robin Edwards)
 * removed ReadOnlyNode class (Robin Edwards)

Version 0.2.8 2013-03-07
------------------------
 * connect() with properties (Marianna Polatoglou)
 * refresh() method (Panos Katseas)
 * refactor RelationshipManager (Robin Edwards)
 * NotConnected exception (Robin Edwards)
 * Fix OneOrMore bug (Robin Edwards)<|MERGE_RESOLUTION|>--- conflicted
+++ resolved
@@ -1,14 +1,12 @@
-<<<<<<< HEAD
 Version 6.0.0 2025-xx
 * Fix async support of parallel transactions, using ContextVar
 * Enforce strict cardinality check by default
 * Removed deprecated methods (including fetch_relations & traverse_relations, replaced with traverse ; database operations like clear_neo4j_database or change_neo4j_password have been moved to db/adb singleton internal methods)
-* Housekeeping and bug xies
-=======
+* Housekeeping and bug fixes
+  
 Version 5.5.3 2025-09
 * Fix duplicated code issue in the advanced querying methods
 * Remove py.typed - this was a premature change, we should write stubs for full typing support first
->>>>>>> 1cb39728
 
 Version 5.5.2 2025-09
 * This is a hotfix for 5.5.1, which fixed something desirable, but introducing a lot of potential side effects by enforcing cardinality on RelationshipFrom.
