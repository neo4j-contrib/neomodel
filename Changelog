--- conflicted
+++ resolved
@@ -4,13 +4,9 @@
 * Introduces merge_by parameter for batch operations to customize merge behaviour (label and property keys)
 * Enforce strict cardinality check by default
 * Refactor internal code: core.py file is now split into smaller files for database, node, transaction
-<<<<<<< HEAD
 * Fix object resolution for maps and lists Cypher objects, even when nested. This changes the way you can access lists in your Cypher results, see documentation for more info
-* Removed deprecated methods (including fetch_relations & traverse_relations, replaced with traverse ; database operations like clear_neo4j_database or change_neo4j_password have been moved to db/adb singleton internal methods)
-=======
 * Make AsyncDatabase / Database a true singleton for clarity
 * Remove deprecated methods (including fetch_relations & traverse_relations, replaced with traverse ; database operations like clear_neo4j_database or change_neo4j_password have been moved to db/adb singleton internal methods)
->>>>>>> d5d5bd8b
 * Housekeeping and bug fixes
   
 Version 5.5.3 2025-09
