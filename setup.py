--- conflicted
+++ resolved
@@ -2,11 +2,7 @@
 
 setup(
     name='neomodel',
-<<<<<<< HEAD
-    version='0.4.1',
-=======
     version='1.0.0',
->>>>>>> 1a4b5d52
     description='An object mapper for the neo4j graph database.',
     long_description=open('README.rst').read(),
     author='Robin Edwards',
@@ -18,11 +14,7 @@
     keywords='graph neo4j py2neo ORM',
     tests_require=['nose==1.1.2'],
     test_suite='nose.collector',
-<<<<<<< HEAD
-    install_requires=['py2neo==1.6.3', 'pytz==2013.8', 'lucene-querybuilder==0.2'],
-=======
     install_requires=['py2neo==1.6.4', 'pytz==2014.2'],
->>>>>>> 1a4b5d52
     classifiers=[
         "Development Status :: 5 - Production/Stable",
         'Intended Audience :: Developers',
