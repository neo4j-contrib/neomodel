--- conflicted
+++ resolved
@@ -8,15 +8,11 @@
       - pip-cache:/root/.cache/pip
     working_dir: /src
     command: >
-<<<<<<< HEAD
       sh -c "python -c 'from urllib.request import urlretrieve;
       urlretrieve(\"https://raw.githubusercontent.com/vishnubob/wait-for-it/81b1373f17855a4dc21156cfe1694c31d7d1792e/wait-for-it.sh\",
         \"/tmp/wait-for-it.sh\")' &&
       chmod +x /tmp/wait-for-it.sh &&
-      pip install geos shapely && /tmp/wait-for-it.sh neo4j:7474 -- python -B setup.py test"
-=======
-      sh -c "pip install geos shapely==1.8.1 && python -B setup.py test"
->>>>>>> 55544f2c
+      pip install geos shapely==1.8.1 && /tmp/wait-for-it.sh neo4j:7474 -- python -B setup.py test"
     links:
       - neo4j
     depends_on:
