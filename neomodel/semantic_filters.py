<<<<<<< HEAD
=======
from typing import List


>>>>>>> 1cb39728
class VectorFilter(object):
    """
    Represents a CALL db.index.vector.query* neo functions call within the OGM

    :param topk: The amount of objects returned by this vector filter.
    :type topk: int
    :param vector_attribute_name: The property name for vector indexed property on the searched object.
    :type vector_attribute_name: str
    :param candidate_vector: The vector you are finding the nearest topk neighbours for.
    :type candidate_vector: list[float]

    """

    def __init__(
<<<<<<< HEAD
        self, topk: int, vector_attribute_name: str, candidate_vector: list[float]
=======
        self, topk: int, vector_attribute_name: str, candidate_vector: List[float]
>>>>>>> 1cb39728
    ):
        self.topk = topk
        self.vector_attribute_name = vector_attribute_name
        self.index_name = None
<<<<<<< HEAD
        self.nodeSetLabel = None
=======
        self.node_set_label = None
>>>>>>> 1cb39728
        self.vector = candidate_vector<|MERGE_RESOLUTION|>--- conflicted
+++ resolved
@@ -1,9 +1,3 @@
-<<<<<<< HEAD
-=======
-from typing import List
-
-
->>>>>>> 1cb39728
 class VectorFilter(object):
     """
     Represents a CALL db.index.vector.query* neo functions call within the OGM
@@ -18,18 +12,10 @@
     """
 
     def __init__(
-<<<<<<< HEAD
         self, topk: int, vector_attribute_name: str, candidate_vector: list[float]
-=======
-        self, topk: int, vector_attribute_name: str, candidate_vector: List[float]
->>>>>>> 1cb39728
     ):
         self.topk = topk
         self.vector_attribute_name = vector_attribute_name
         self.index_name = None
-<<<<<<< HEAD
-        self.nodeSetLabel = None
-=======
         self.node_set_label = None
->>>>>>> 1cb39728
         self.vector = candidate_vector