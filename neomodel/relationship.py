<<<<<<< HEAD
from .util import items
from .properties import Property, PropertyManager
=======
from py2neo import neo4j
import sys
from .exception import DoesNotExist, NotConnected
from .util import camel_to_upper
>>>>>>> 985be16c


class RelationshipMeta(type):
    def __new__(mcs, name, bases, dct):
        inst = super(RelationshipMeta, mcs).__new__(mcs, name, bases, dct)
        for key, value in items(dct):
            if issubclass(value.__class__, Property):
                value.name = key
                value.owner = inst
                if value.is_indexed:
                    raise NotImplemented("Indexed relationship properties not supported yet")

                # support for 'magic' properties
                if hasattr(value, 'setup') and hasattr(value.setup, '__call__'):
                    value.setup()
        return inst


RelationshipBase = RelationshipMeta('RelationshipBase', (PropertyManager,), {})


<<<<<<< HEAD
class Relationship(PropertyManager):
    def __init__(self, *args, **kwargs):
        super(Relationship, self).__init__(*args, **kwargs)
=======
        return "{0} in {1} direction of type {2} on node ({3}) of class '{4}'".format(
            self.description, direction,
            self.relation_type, self.origin.__node__.id, self.origin.__class__.__name__)

    def __bool__(self):
        return len(self) > 0

    def __nonzero__(self):
        return len(self) > 0

    def __len__(self):
        return len(self.origin.traverse(self.name))

    @property
    def client(self):
        return self.origin.client

    def count(self):
        return self.__len__()

    def all(self):
        return self.origin.traverse(self.name).run()

    def get(self, **kwargs):
        result = self.search(**kwargs)
        if len(result) == 1:
            return result[0]
        if len(result) > 1:
            raise Exception("Multiple items returned, use search?")
        if not result:
            raise DoesNotExist("No items exist for the specified arguments")

    def search(self, **kwargs):
        t = self.origin.traverse(self.name)
        for field, value in kwargs.items():
            t.where(field, '=', value)
        return t.run()

    def is_connected(self, obj):
        rel = rel_helper(lhs='a', rhs='b', ident='r', **self.definition)
        q = "START a=node({self}), b=node({them}) MATCH" + rel + "RETURN count(r)"
        return bool(self.origin.cypher(q, {'them': obj.__node__.id})[0][0][0])

    def connect(self, obj, properties=None):
        if not hasattr(obj, '__node__'):
            raise Exception("Can't create relationship to unsaved node")

        # check for valid node class
        node_class = None
        for rel_type, cls in self.target_map.items():
            if obj.__class__ is cls:
                node_class = cls
        if not node_class:
            allowed_cls = ", ".join([tcls.__name__ for tcls, _ in self.target_map.items()])
            raise Exception("connect expected objects of class "
                    + allowed_cls + " got " + obj.__class__.__name__)

        new_rel = rel_helper(lhs='us', rhs='them', ident='r', **self.definition)
        q = "START us=node({self}), them=node({them}) CREATE UNIQUE " + new_rel

        params = {'them': obj.__node__.id}
        # copy over properties if we have
        if properties:
            for p, v in properties.items():
                params['place_holder_' + p] = v
                q += " SET r." + p + " = {place_holder_" + p + "}"

        self.origin.cypher(q, params)

    def reconnect(self, old_obj, new_obj):
        old_rel = rel_helper(lhs='us', rhs='old', ident='r', **self.definition)

        # get list of properties on the existing rel
        result, _ = self.origin.cypher("START us=node({self}), old=node({old}) MATCH " + old_rel + " RETURN r",
            {'old': old_obj.__node__.id})
        if result:
            existing_properties = result[0][0].__metadata__['data'].keys()
        else:
            raise NotConnected('reconnect', self.origin, old_obj)

        # remove old relationship and create new one
        new_rel = rel_helper(lhs='us', rhs='new', ident='r2', **self.definition)
        q = "START us=node({self}), old=node({old}), new=node({new}) MATCH " + old_rel
        q += " CREATE UNIQUE " + new_rel

        # copy over properties if we have
        for p in existing_properties:
            q += " SET r2.{} = r.{}".format(p, p)
        q += " WITH r DELETE r"

        self.origin.cypher(q, {'old': old_obj.__node__.id, 'new': new_obj.__node__.id})

    def disconnect(self, obj):
        rel = rel_helper(lhs='a', rhs='b', ident='r', **self.definition)
        q = "START a=node({self}), b=node({them}) MATCH " + rel + " DELETE r"
        self.origin.cypher(q, {'them': obj.__node__.id}),

    def single(self):
        nodes = self.origin.traverse(self.name).limit(1).run()
        return nodes[0] if nodes else None


class RelationshipDefinition(object):
    def __init__(self, relation_type, cls_name, direction, manager=RelationshipManager):
        self.module_name = sys._getframe(4).f_globals['__name__']
        self.node_class = cls_name
        self.manager = manager
        self.definition = {}
        self.definition['relation_type'] = relation_type
        self.definition['direction'] = direction

    def _lookup(self, name):
        if name.find('.') is -1:
            module = self.module_name
        else:
            module, _, name = name.rpartition('.')

        if not module in sys.modules:
            __import__(module)
        return getattr(sys.modules[module], name)

    def build_manager(self, origin, name):
        # get classes for target
        if isinstance(self.node_class, list):
            node_classes = [self._lookup(cls) if isinstance(cls, (str,)) else cls
                        for cls in self.node_class]
        else:
            node_classes = [self._lookup(self.node_class)
                if isinstance(self.node_class, (str,)) else self.node_class]

        # build target map
        self.definition['target_map'] = dict(zip([camel_to_upper(c.__name__)
                for c in node_classes], node_classes))
        rel = self.manager(self.definition, origin)
        rel.name = name
        return rel


class ZeroOrMore(RelationshipManager):
    description = "zero or more relationships"


def _relate(cls_name, direction, rel_type, cardinality=None):
    if not isinstance(cls_name, (str, list, object)):
        raise Exception('Expected class name or list of class names, got ' + repr(cls_name))
    return RelationshipDefinition(rel_type, cls_name, direction, cardinality)


def RelationshipTo(cls_name, rel_type, cardinality=ZeroOrMore):
    return _relate(cls_name, OUTGOING, rel_type, cardinality)


def RelationshipFrom(cls_name, rel_type, cardinality=ZeroOrMore):
    return _relate(cls_name, INCOMING, rel_type, cardinality)


def Relationship(cls_name, rel_type, cardinality=ZeroOrMore):
    return _relate(cls_name, EITHER, rel_type, cardinality)
>>>>>>> 985be16c
<|MERGE_RESOLUTION|>--- conflicted
+++ resolved
@@ -1,18 +1,10 @@
-<<<<<<< HEAD
-from .util import items
 from .properties import Property, PropertyManager
-=======
-from py2neo import neo4j
-import sys
-from .exception import DoesNotExist, NotConnected
-from .util import camel_to_upper
->>>>>>> 985be16c
 
 
 class RelationshipMeta(type):
     def __new__(mcs, name, bases, dct):
         inst = super(RelationshipMeta, mcs).__new__(mcs, name, bases, dct)
-        for key, value in items(dct):
+        for key, value in dct.items():
             if issubclass(value.__class__, Property):
                 value.name = key
                 value.owner = inst
@@ -28,167 +20,6 @@
 RelationshipBase = RelationshipMeta('RelationshipBase', (PropertyManager,), {})
 
 
-<<<<<<< HEAD
-class Relationship(PropertyManager):
+class Relationship(RelationshipBase):
     def __init__(self, *args, **kwargs):
         super(Relationship, self).__init__(*args, **kwargs)
-=======
-        return "{0} in {1} direction of type {2} on node ({3}) of class '{4}'".format(
-            self.description, direction,
-            self.relation_type, self.origin.__node__.id, self.origin.__class__.__name__)
-
-    def __bool__(self):
-        return len(self) > 0
-
-    def __nonzero__(self):
-        return len(self) > 0
-
-    def __len__(self):
-        return len(self.origin.traverse(self.name))
-
-    @property
-    def client(self):
-        return self.origin.client
-
-    def count(self):
-        return self.__len__()
-
-    def all(self):
-        return self.origin.traverse(self.name).run()
-
-    def get(self, **kwargs):
-        result = self.search(**kwargs)
-        if len(result) == 1:
-            return result[0]
-        if len(result) > 1:
-            raise Exception("Multiple items returned, use search?")
-        if not result:
-            raise DoesNotExist("No items exist for the specified arguments")
-
-    def search(self, **kwargs):
-        t = self.origin.traverse(self.name)
-        for field, value in kwargs.items():
-            t.where(field, '=', value)
-        return t.run()
-
-    def is_connected(self, obj):
-        rel = rel_helper(lhs='a', rhs='b', ident='r', **self.definition)
-        q = "START a=node({self}), b=node({them}) MATCH" + rel + "RETURN count(r)"
-        return bool(self.origin.cypher(q, {'them': obj.__node__.id})[0][0][0])
-
-    def connect(self, obj, properties=None):
-        if not hasattr(obj, '__node__'):
-            raise Exception("Can't create relationship to unsaved node")
-
-        # check for valid node class
-        node_class = None
-        for rel_type, cls in self.target_map.items():
-            if obj.__class__ is cls:
-                node_class = cls
-        if not node_class:
-            allowed_cls = ", ".join([tcls.__name__ for tcls, _ in self.target_map.items()])
-            raise Exception("connect expected objects of class "
-                    + allowed_cls + " got " + obj.__class__.__name__)
-
-        new_rel = rel_helper(lhs='us', rhs='them', ident='r', **self.definition)
-        q = "START us=node({self}), them=node({them}) CREATE UNIQUE " + new_rel
-
-        params = {'them': obj.__node__.id}
-        # copy over properties if we have
-        if properties:
-            for p, v in properties.items():
-                params['place_holder_' + p] = v
-                q += " SET r." + p + " = {place_holder_" + p + "}"
-
-        self.origin.cypher(q, params)
-
-    def reconnect(self, old_obj, new_obj):
-        old_rel = rel_helper(lhs='us', rhs='old', ident='r', **self.definition)
-
-        # get list of properties on the existing rel
-        result, _ = self.origin.cypher("START us=node({self}), old=node({old}) MATCH " + old_rel + " RETURN r",
-            {'old': old_obj.__node__.id})
-        if result:
-            existing_properties = result[0][0].__metadata__['data'].keys()
-        else:
-            raise NotConnected('reconnect', self.origin, old_obj)
-
-        # remove old relationship and create new one
-        new_rel = rel_helper(lhs='us', rhs='new', ident='r2', **self.definition)
-        q = "START us=node({self}), old=node({old}), new=node({new}) MATCH " + old_rel
-        q += " CREATE UNIQUE " + new_rel
-
-        # copy over properties if we have
-        for p in existing_properties:
-            q += " SET r2.{} = r.{}".format(p, p)
-        q += " WITH r DELETE r"
-
-        self.origin.cypher(q, {'old': old_obj.__node__.id, 'new': new_obj.__node__.id})
-
-    def disconnect(self, obj):
-        rel = rel_helper(lhs='a', rhs='b', ident='r', **self.definition)
-        q = "START a=node({self}), b=node({them}) MATCH " + rel + " DELETE r"
-        self.origin.cypher(q, {'them': obj.__node__.id}),
-
-    def single(self):
-        nodes = self.origin.traverse(self.name).limit(1).run()
-        return nodes[0] if nodes else None
-
-
-class RelationshipDefinition(object):
-    def __init__(self, relation_type, cls_name, direction, manager=RelationshipManager):
-        self.module_name = sys._getframe(4).f_globals['__name__']
-        self.node_class = cls_name
-        self.manager = manager
-        self.definition = {}
-        self.definition['relation_type'] = relation_type
-        self.definition['direction'] = direction
-
-    def _lookup(self, name):
-        if name.find('.') is -1:
-            module = self.module_name
-        else:
-            module, _, name = name.rpartition('.')
-
-        if not module in sys.modules:
-            __import__(module)
-        return getattr(sys.modules[module], name)
-
-    def build_manager(self, origin, name):
-        # get classes for target
-        if isinstance(self.node_class, list):
-            node_classes = [self._lookup(cls) if isinstance(cls, (str,)) else cls
-                        for cls in self.node_class]
-        else:
-            node_classes = [self._lookup(self.node_class)
-                if isinstance(self.node_class, (str,)) else self.node_class]
-
-        # build target map
-        self.definition['target_map'] = dict(zip([camel_to_upper(c.__name__)
-                for c in node_classes], node_classes))
-        rel = self.manager(self.definition, origin)
-        rel.name = name
-        return rel
-
-
-class ZeroOrMore(RelationshipManager):
-    description = "zero or more relationships"
-
-
-def _relate(cls_name, direction, rel_type, cardinality=None):
-    if not isinstance(cls_name, (str, list, object)):
-        raise Exception('Expected class name or list of class names, got ' + repr(cls_name))
-    return RelationshipDefinition(rel_type, cls_name, direction, cardinality)
-
-
-def RelationshipTo(cls_name, rel_type, cardinality=ZeroOrMore):
-    return _relate(cls_name, OUTGOING, rel_type, cardinality)
-
-
-def RelationshipFrom(cls_name, rel_type, cardinality=ZeroOrMore):
-    return _relate(cls_name, INCOMING, rel_type, cardinality)
-
-
-def Relationship(cls_name, rel_type, cardinality=ZeroOrMore):
-    return _relate(cls_name, EITHER, rel_type, cardinality)
->>>>>>> 985be16c
