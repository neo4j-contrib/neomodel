import logging
import os
import sys
import time
import warnings
from threading import local
from typing import Optional, Sequence
from urllib.parse import quote, unquote, urlparse

from neo4j import DEFAULT_DATABASE, GraphDatabase, basic_auth
from neo4j.api import Bookmarks
from neo4j.exceptions import ClientError, SessionExpired, ServiceUnavailable
from neo4j.graph import Node, Relationship

from neomodel import config, core
from neomodel.exceptions import (
    ConstraintValidationFailed,
    NodeClassNotDefined,
    RelationshipClassNotDefined,
    UniqueProperty,
)

logger = logging.getLogger(__name__)


# make sure the connection url has been set prior to executing the wrapped function
def ensure_connection(func):
    def wrapper(self, *args, **kwargs):
        # Sort out where to find url
        if hasattr(self, "db"):
            _db = self.db
        else:
            _db = self

        if not _db.url:
            _db.set_connection(config.DATABASE_URL)

        return func(self, *args, **kwargs)

    return wrapper


def change_neo4j_password(db, user, new_password):
    db.cypher_query(f"ALTER USER {user} SET PASSWORD '{new_password}'")


def clear_neo4j_database(db, clear_constraints=False, clear_indexes=False):
    db.cypher_query(
        """
        MATCH (a)
        CALL { WITH a DETACH DELETE a }
        IN TRANSACTIONS OF 5000 rows
    """
    )
    if clear_constraints:
        core.drop_constraints()
    if clear_indexes:
        core.drop_indexes()


class Database(local):
    """
    A singleton object via which all operations from neomodel to the Neo4j backend are handled with.
    """

    _NODE_CLASS_REGISTRY = {}

    def __init__(self):
        self._active_transaction = None
        self.url = None
        self.driver = None
        self._session = None
        self._pid = None
        self._database_name = DEFAULT_DATABASE
        self.protocol_version = None
<<<<<<< HEAD
        self._database_version = None
=======
        self.database_version = None
        self.impersonated_user = None
>>>>>>> ca78d045

    def set_connection(self, url):
        """
        Sets the connection URL to the address a Neo4j server is set up at
        """
        p_start = url.replace(":", "", 1).find(":") + 2
        p_end = url.rfind("@")
        password = url[p_start:p_end]
        url = url.replace(password, quote(password))
        parsed_url = urlparse(url)

        valid_schemas = [
            "bolt",
            "bolt+s",
            "bolt+ssc",
            "bolt+routing",
            "neo4j",
            "neo4j+s",
            "neo4j+ssc",
        ]

        if parsed_url.netloc.find("@") > -1 and parsed_url.scheme in valid_schemas:
            credentials, hostname = parsed_url.netloc.rsplit("@", 1)
            username, password = credentials.split(":")
            password = unquote(password)
            database_name = parsed_url.path.strip("/")
        else:
            raise ValueError(
                f"Expecting url format: bolt://user:password@localhost:7687 got {url}"
            )

        options = {
            "auth": basic_auth(username, password),
            "connection_acquisition_timeout": config.CONNECTION_ACQUISITION_TIMEOUT,
            "connection_timeout": config.CONNECTION_TIMEOUT,
            "keep_alive": config.KEEP_ALIVE,
            "max_connection_lifetime": config.MAX_CONNECTION_LIFETIME,
            "max_connection_pool_size": config.MAX_CONNECTION_POOL_SIZE,
            "max_transaction_retry_time": config.MAX_TRANSACTION_RETRY_TIME,
            "resolver": config.RESOLVER,
            "user_agent": config.USER_AGENT,
        }

        if "+s" not in parsed_url.scheme:
            options["encrypted"] = config.ENCRYPTED
            options["trusted_certificates"] = config.TRUSTED_CERTIFICATES

        self.driver = GraphDatabase.driver(
            parsed_url.scheme + "://" + hostname, **options
        )
        self.url = url
        self._pid = os.getpid()
        self._active_transaction = None
        self._database_name = DEFAULT_DATABASE if database_name == "" else database_name

        # Getting the information about the database version requires a connection to the database
        self._database_version = None
        self._update_database_version()

    @property
    def database_version(self):
        if self._database_version is None:
            self._update_database_version()

        return self._database_version

    @property
    def transaction(self):
        """
        Returns the current transaction object
        """
        return TransactionProxy(self)

    @property
    def write_transaction(self):
        return TransactionProxy(self, access_mode="WRITE")

    @property
    def read_transaction(self):
        return TransactionProxy(self, access_mode="READ")

    def impersonate(self, user: str) -> "ImpersonationHandler":
        """All queries executed within this context manager will be executed as impersonated user

        Args:
            user (str): User to impersonate

        Returns:
            ImpersonationHandler: Context manager to set/unset the user to impersonate
        """
        return ImpersonationHandler(self, impersonated_user=user)

    @ensure_connection
    def begin(self, access_mode=None, **parameters):
        """
        Begins a new transaction. Raises SystemError if a transaction is already active.
        """
        if (
            hasattr(self, "_active_transaction")
            and self._active_transaction is not None
        ):
            raise SystemError("Transaction in progress")
        self._session = self.driver.session(
            default_access_mode=access_mode,
            database=self._database_name,
            impersonated_user=self.impersonated_user,
            **parameters,
        )
        self._active_transaction = self._session.begin_transaction()

    @ensure_connection
    def commit(self):
        """
        Commits the current transaction and closes its session

        :return: last_bookmarks
        """
        try:
            self._active_transaction.commit()
            last_bookmarks = self._session.last_bookmarks()
        finally:
            # In case when something went wrong during
            # committing changes to the database
            # we have to close an active transaction and session.
            self._active_transaction.close()
            self._session.close()
            self._active_transaction = None
            self._session = None

        return last_bookmarks

    @ensure_connection
    def rollback(self):
        """
        Rolls back the current transaction and closes its session
        """
        try:
            self._active_transaction.rollback()
        finally:
            # In case when something went wrong during changes rollback,
            # we have to close an active transaction and session
            self._active_transaction.close()
            self._session.close()
            self._active_transaction = None
            self._session = None

    def _update_database_version(self):
        """
        Updates the database server information when it is required
        """
        try:
            results = self.cypher_query("CALL dbms.components() yield versions return versions[0]")
            self._database_version = results[0][0][0]
        except ServiceUnavailable:
            # The database server is not running yet
            pass

    def _object_resolution(self, result_list):
        """
        Performs in place automatic object resolution on a set of results
        returned by cypher_query.

        The function operates recursively in order to be able to resolve Nodes
        within nested list structures. Not meant to be called directly,
        used primarily by cypher_query.

        :param result_list: A list of results as returned by cypher_query.
        :type list:

        :return: A list of instantiated objects.
        """

        # Object resolution occurs in-place
        for a_result_item in enumerate(result_list):
            for a_result_attribute in enumerate(a_result_item[1]):
                try:
                    # Primitive types should remain primitive types,
                    # Nodes to be resolved to native objects
                    resolved_object = a_result_attribute[1]

                    # For some reason, while the type of `a_result_attribute[1]`
                    # as reported by the neo4j driver is `Node` for Node-type data
                    # retrieved from the database.
                    # When the retrieved data are Relationship-Type,
                    # the returned type is `abc.[REL_LABEL]` which is however
                    # a descendant of Relationship.
                    # Consequently, the type checking was changed for both
                    # Node, Relationship objects
                    if isinstance(a_result_attribute[1], Node):
                        resolved_object = self._NODE_CLASS_REGISTRY[
                            frozenset(a_result_attribute[1].labels)
                        ].inflate(a_result_attribute[1])

                    if isinstance(a_result_attribute[1], Relationship):
                        resolved_object = self._NODE_CLASS_REGISTRY[
                            frozenset([a_result_attribute[1].type])
                        ].inflate(a_result_attribute[1])

                    if isinstance(a_result_attribute[1], list):
                        resolved_object = self._object_resolution(
                            [a_result_attribute[1]]
                        )

                    result_list[a_result_item[0]][
                        a_result_attribute[0]
                    ] = resolved_object

                except KeyError as exc:
                    # Not being able to match the label set of a node with a known object results
                    # in a KeyError in the internal dictionary used for resolution. If it is impossible
                    # to match, then raise an exception with more details about the error.
                    if isinstance(a_result_attribute[1], Node):
                        raise NodeClassNotDefined(
                            a_result_attribute[1], self._NODE_CLASS_REGISTRY
                        ) from exc

                    if isinstance(a_result_attribute[1], Relationship):
                        raise RelationshipClassNotDefined(
                            a_result_attribute[1], self._NODE_CLASS_REGISTRY
                        ) from exc

        return result_list

    @ensure_connection
    def cypher_query(
        self,
        query,
        params=None,
        handle_unique=True,
        retry_on_session_expire=False,
        resolve_objects=False,
    ):
        """
        Runs a query on the database and returns a list of results and their headers.

        :param query: A CYPHER query
        :type: str
        :param params: Dictionary of parameters
        :type: dict
        :param handle_unique: Whether or not to raise UniqueProperty exception on Cypher's ConstraintValidation errors
        :type: bool
        :param retry_on_session_expire: Whether or not to attempt the same query again if the transaction has expired
        :type: bool
        :param resolve_objects: Whether to attempt to resolve the returned nodes to data model objects automatically
        :type: bool
        """

        if self._active_transaction:
            # Use current session is a transaction is currently active
            results, meta = self._run_cypher_query(
                self._active_transaction,
                query,
                params,
                handle_unique,
                retry_on_session_expire,
                resolve_objects,
            )
        else:
            # Otherwise create a new session in a with to dispose of it after it has been run
            with self.driver.session(
                database=self._database_name, impersonated_user=self.impersonated_user
            ) as session:
                results, meta = self._run_cypher_query(
                    session,
                    query,
                    params,
                    handle_unique,
                    retry_on_session_expire,
                    resolve_objects,
                )

        return results, meta

    def _run_cypher_query(
        self,
        session,
        query,
        params,
        handle_unique,
        retry_on_session_expire,
        resolve_objects,
    ):
        try:
            # Retrieve the data
            start = time.time()
            response = session.run(query, params)
            results, meta = [list(r.values()) for r in response], response.keys()
            end = time.time()

            if resolve_objects:
                # Do any automatic resolution required
                results = self._object_resolution(results)

        except ClientError as e:
            if e.code == "Neo.ClientError.Schema.ConstraintValidationFailed":
                if "already exists with label" in e.message and handle_unique:
                    raise UniqueProperty(e.message) from e

                raise ConstraintValidationFailed(e.message) from e
            exc_info = sys.exc_info()
            raise exc_info[1].with_traceback(exc_info[2])
        except SessionExpired:
            if retry_on_session_expire:
                self.set_connection(self.url)
                return self.cypher_query(
                    query=query,
                    params=params,
                    handle_unique=handle_unique,
                    retry_on_session_expire=False,
                )
            raise

        tte = end - start
        if os.environ.get("NEOMODEL_CYPHER_DEBUG", False) and tte > float(
            os.environ.get("NEOMODEL_SLOW_QUERIES", 0)
        ):
            logger.debug(
                "query: "
                + query
                + "\nparams: "
                + repr(params)
                + f"\ntook: {tte:.2g}s\n"
            )

        return results, meta

    def get_id_method(self) -> str:
        if self.database_version.startswith("4"):
            return "id"
        else:
            return "elementId"

    def list_indexes(self, exclude_token_lookup=False) -> Sequence[dict]:
        """Returns all indexes existing in the database

        Arguments:
            exclude_token_lookup[bool]: Exclude automatically create token lookup indexes

        Returns:
            Sequence[dict]: List of dictionaries, each entry being an index definition
        """
        indexes, meta_indexes = self.cypher_query("SHOW INDEXES")
        indexes_as_dict = [dict(zip(meta_indexes, row)) for row in indexes]

        if exclude_token_lookup:
            indexes_as_dict = [
                obj for obj in indexes_as_dict if obj["type"] != "LOOKUP"
            ]

        return indexes_as_dict

    def list_constraints(self) -> Sequence[dict]:
        """Returns all constraints existing in the database

        Returns:
            Sequence[dict]: List of dictionaries, each entry being a constraint definition
        """
        constraints, meta_constraints = self.cypher_query("SHOW CONSTRAINTS")
        constraints_as_dict = [dict(zip(meta_constraints, row)) for row in constraints]

        return constraints_as_dict


class TransactionProxy:
    bookmarks: Optional[Bookmarks] = None

    def __init__(self, db, access_mode=None):
        self.db = db
        self.access_mode = access_mode

    @ensure_connection
    def __enter__(self):
        self.db.begin(access_mode=self.access_mode, bookmarks=self.bookmarks)
        self.bookmarks = None
        return self

    def __exit__(self, exc_type, exc_value, traceback):
        if exc_value:
            self.db.rollback()

        if exc_type is ClientError:
            if exc_value.code == "Neo.ClientError.Schema.ConstraintValidationFailed":
                raise UniqueProperty(exc_value.message)

        if not exc_value:
            self.last_bookmark = self.db.commit()

    def __call__(self, func):
        def wrapper(*args, **kwargs):
            with self:
                return func(*args, **kwargs)

        return wrapper

    @property
    def with_bookmark(self):
        return BookmarkingTransactionProxy(self.db, self.access_mode)


class ImpersonationHandler:
    def __init__(self, db, impersonated_user: str):
        self.db = db
        self.impersonated_user = impersonated_user

    def __enter__(self):
        self.db.impersonated_user = self.impersonated_user
        return self

    def __exit__(self, exception_type, exception_value, exception_traceback):
        self.db.impersonated_user = None

        print("\Exception type:", exception_type)
        print("\Exception value:", exception_value)
        print("\nTraceback:", exception_traceback)

    def __call__(self, func):
        def wrapper(*args, **kwargs):
            with self:
                return func(*args, **kwargs)

        return wrapper


class BookmarkingTransactionProxy(TransactionProxy):
    def __call__(self, func):
        def wrapper(*args, **kwargs):
            self.bookmarks = kwargs.pop("bookmarks", None)

            with self:
                result = func(*args, **kwargs)
                self.last_bookmark = None

            return result, self.last_bookmark

        return wrapper


def deprecated(message):
    # pylint:disable=invalid-name
    def f__(f):
        def f_(*args, **kwargs):
            warnings.warn(message, category=DeprecationWarning, stacklevel=2)
            return f(*args, **kwargs)

        f_.__name__ = f.__name__
        f_.__doc__ = f.__doc__
        f_.__dict__.update(f.__dict__)
        return f_

    return f__


def classproperty(f):
    class cpf:
        def __init__(self, getter):
            self.getter = getter

        def __get__(self, obj, type=None):
            return self.getter(type)

    return cpf(f)


# Just used for error messages
class _UnsavedNode:
    def __repr__(self):
        return "<unsaved node>"

    def __str__(self):
        return self.__repr__()


def _get_node_properties(node):
    """Get the properties from a neo4j.vx.types.graph.Node object."""
    return node._properties


def enumerate_traceback(initial_frame):
    depth, frame = 0, initial_frame
    while frame is not None:
        yield depth, frame
        frame = frame.f_back
        depth += 1<|MERGE_RESOLUTION|>--- conflicted
+++ resolved
@@ -73,12 +73,8 @@
         self._pid = None
         self._database_name = DEFAULT_DATABASE
         self.protocol_version = None
-<<<<<<< HEAD
         self._database_version = None
-=======
-        self.database_version = None
         self.impersonated_user = None
->>>>>>> ca78d045
 
     def set_connection(self, url):
         """
