--- conflicted
+++ resolved
@@ -19,39 +19,8 @@
                     cls.__label__, key))
 
 
-<<<<<<< HEAD
-    try:
-        cq = neo4j.CypherQuery(connection(), '')
-        start = time.clock()
-        r = neo4j.CypherResults(cq._cypher._post({'query': query, 'params': params or {}}))
-        end = time.clock()
-        results = [list(rr.values) for rr in r.data], list(r.columns)
-    except ClientError as e:
-        raise CypherException(query, params, e.args[0], e.exception, e.stack_trace)
-
-    if os.environ.get('NEOMODEL_CYPHER_DEBUG', False):
-        logger.debug("query: " + query + "\nparams: " + repr(params) + "\ntook: %.2gs\n" % (end - start))
-
-    return results
-
-
-class CypherMixin(object):
-    @property
-    def client(self):
-        return connection()
-
-    def cypher(self, query, params=None):
-        self._pre_action_check('cypher')
-        assert self.__node__ is not None
-        params = params or {}
-        params.update({'self': self.__node__._id})
-        return cypher_query(query, params)
-
-
-class StructuredNodeMeta(type):
-=======
+
 class NodeMeta(type):
->>>>>>> 1a4b5d52
     def __new__(mcs, name, bases, dct):
         dct.update({'DoesNotExist': type('DoesNotExist', (DoesNotExist,), dct)})
         inst = super(NodeMeta, mcs).__new__(mcs, name, bases, dct)
@@ -102,15 +71,6 @@
 
     def __eq__(self, other):
         if not isinstance(other, (StructuredNode,)):
-<<<<<<< HEAD
-            raise TypeError("Cannot compare neomodel node with a {}".format(other.__class__.__name__))
-        return self.__node__ == other.__node__
-
-    def __ne__(self, other):
-        if not isinstance(other, (StructuredNode,)):
-            raise TypeError("Cannot compare neomodel node with a {}".format(other.__class__.__name__))
-        return self.__node__ != other.__node__
-=======
             return False
         if hasattr(self, '_id') and hasattr(other, '_id'):
             return self._id == other._id
@@ -138,7 +98,6 @@
     @deprecated("Category nodes are now deprecated, the functionality is emulated using labels")
     def category(cls):
         return FakeCategory(cls)
->>>>>>> 1a4b5d52
 
     @hooks
     def save(self):
@@ -167,44 +126,20 @@
     @hooks
     def delete(self):
         self._pre_action_check('delete')
-<<<<<<< HEAD
-        self.index.__index__.remove(entity=self.__node__)  # not sure if this is necessary
-        self.cypher("START self=node({self}) MATCH (self)-[r]-() DELETE r, self")
-        self.__node__ = None
-        self._is_deleted = True
-=======
         self.cypher("START self=node({self}) OPTIONAL MATCH (self)-[r]-() DELETE r, self")
         del self.__dict__['_id']
         self.deleted = True
->>>>>>> 1a4b5d52
         return True
 
     def refresh(self):
         """Reload this object from its node id in the database"""
         self._pre_action_check('refresh')
-<<<<<<< HEAD
-        """Reload this object from its node in the database"""
-        if self.__node__ is not None:
-            msg = 'Node %s does not exist in the database anymore'
-            try:
-                props = self.inflate(
-                    self.client.node(self.__node__._id)).__properties__
-                for key, val in props.items():
-                    setattr(self, key, val)
-            # in case py2neo raises error when actually getting the node
-            except ClientError as e:
-                if 'not found' in e.args[0].lower():
-                    raise self.DoesNotExist(msg % self.__node__._id)
-                else:
-                    raise e
-=======
         if hasattr(self, '_id'):
             node = self.inflate(self.cypher("START n=node({self}) RETURN n")[0][0][0])
             for key, val in node.__properties__.items():
                 setattr(self, key, val)
         else:
             raise ValueError("Can't refresh unsaved node")
->>>>>>> 1a4b5d52
 
     @classmethod
     def create(cls, *props):
