--- conflicted
+++ resolved
@@ -253,12 +253,8 @@
                 cls.defined_properties(aliases=False, properties=False).items()
             )
 
-<<<<<<< HEAD
-            cls.__label__ = namespace.get('__label__', name)
-            cls.__optional_labels__ = namespace.get('__optional_labels__', [])
-=======
             cls.__label__ = namespace.get("__label__", name)
->>>>>>> f07b3310
+            cls.__optional_labels__ = namespace.get("__optional_labels__", [])
 
             if config.AUTO_INSTALL_LABELS:
                 install_labels(cls, quiet=False)
@@ -273,7 +269,7 @@
                 for x in combinations(optional_label_set, i)
             ]
             possible_label_combinations.append(base_label_set)
-            
+
             for label_set in possible_label_combinations:
                 if label_set not in db._NODE_CLASS_REGISTRY:
                     db._NODE_CLASS_REGISTRY[label_set] = cls
@@ -628,30 +624,25 @@
 
         :return: list
         """
-<<<<<<< HEAD
-        return [scls.__label__ for scls in cls.mro()
-                if hasattr(scls, '__label__') and not hasattr(
-                scls, '__abstract_node__')]
-        
-    @classmethod
-    def inherited_optional_labels(cls):
-        """
-        Return list of optional labels from nodes class hierarchy.
-        
-        :return: list
-        :rtype: list
-        """
-        return [
-            label
-            for scls in cls.mro()
-            for label in getattr(scls, '__optional_labels__', [])
-            if not hasattr(scls, '__abstract_node__')
-=======
         return [
             scls.__label__
             for scls in cls.mro()
             if hasattr(scls, "__label__") and not hasattr(scls, "__abstract_node__")
->>>>>>> f07b3310
+        ]
+
+    @classmethod
+    def inherited_optional_labels(cls):
+        """
+        Return list of optional labels from nodes class hierarchy.
+
+        :return: list
+        :rtype: list
+        """
+        return [
+            label
+            for scls in cls.mro()
+            for label in getattr(scls, "__optional_labels__", [])
+            if not hasattr(scls, "__abstract_node__")
         ]
 
     def labels(self):
