--- conflicted
+++ resolved
@@ -82,43 +82,24 @@
             stdout.write(' ! Skipping class {}.{} is abstract\n'.format(cls.__module__, cls.__name__))
         return
 
-<<<<<<< HEAD
     for name, property in cls.defined_properties(aliases=False, rels=False).items():
+        db_property = prop.db_property or key
         if property.index:
             if not quiet:
                 stdout.write(' + Creating index {} on label {} for class {}.{}\n'.format(
                     name, cls.__label__, cls.__module__, cls.__name__))
 
             db.cypher_query("CREATE INDEX on :{}({}); ".format(
-                cls.__label__, name))
-=======
-    for key, prop in cls.defined_properties(aliases=False, rels=False).items():
-        db_property = prop.db_property or key
-        if prop.index:
-            if not quiet:
-                stdout.write(' + Creating index {} on label {} for class {}.{}\n'.format(
-                    db_property, cls.__label__, cls.__module__, cls.__name__))
-
-            db.cypher_query("CREATE INDEX on :{}({}); ".format(
                 cls.__label__, db_property))
->>>>>>> 87867242
 
         elif property.unique_index:
             if not quiet:
                 stdout.write(' + Creating unique constraint for {} on label {} for class {}.{}\n'.format(
-<<<<<<< HEAD
                     name, cls.__label__, cls.__module__, cls.__name__))
-
-            db.cypher_query("CREATE CONSTRAINT "
-                            "on (n:{}) ASSERT n.{} IS UNIQUE; ".format(
-                cls.__label__, name))
-=======
-                    db_property, cls.__label__, cls.__module__, cls.__name__))
 
             db.cypher_query("CREATE CONSTRAINT "
                             "on (n:{}) ASSERT n.{} IS UNIQUE; ".format(
                 cls.__label__, db_property))
->>>>>>> 87867242
 
 
 def install_all_labels(stdout=None):
