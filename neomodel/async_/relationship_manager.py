import functools
import inspect
import sys
from importlib import import_module
from typing import TYPE_CHECKING, Any, AsyncIterator, Callable, Optional

from neomodel.async_.core import adb
from neomodel.async_.match import (
    AsyncNodeSet,
    AsyncTraversal,
    _rel_helper,
    _rel_merge_helper,
)
from neomodel.async_.relationship import AsyncStructuredRel
from neomodel.exceptions import NotConnected, RelationshipClassRedefined
from neomodel.util import (
    RelationshipDirection,
    enumerate_traceback,
    get_graph_entity_properties,
)

if TYPE_CHECKING:
    from neomodel import AsyncStructuredNode
    from neomodel.async_.match import AsyncBaseSet


# check source node is saved and not deleted
def check_source(fn: Callable) -> Callable:
    fn_name = fn.func_name if hasattr(fn, "func_name") else fn.__name__

    @functools.wraps(fn)
    def checker(self: Any, *args: Any, **kwargs: Any) -> Callable:
        self.source._pre_action_check(self.name + "." + fn_name)
        return fn(self, *args, **kwargs)

    return checker


# checks if obj is a direct subclass, 1 level
def is_direct_subclass(obj: Any, classinfo: Any) -> bool:
    for base in obj.__bases__:
        if base == classinfo:
            return True
    return False


class AsyncRelationshipManager(object):
    """
    Base class for all relationships managed through neomodel.

    I.e the 'friends' object in  `user.friends.all()`
    """

    source: Any
    source_class: Any
    name: str
    definition: dict
    description: str = "relationship"

    def __init__(self, source: Any, key: str, definition: dict):
        self.source = source
        self.source_class = source.__class__
        self.name = key
        self.definition = definition

    def __str__(self) -> str:
        direction = "either"
        if self.definition["direction"] == RelationshipDirection.OUTGOING:
            direction = "a outgoing"
        elif self.definition["direction"] == RelationshipDirection.INCOMING:
            direction = "a incoming"

        return f"{self.description} in {direction} direction of type {self.definition['relation_type']} on node ({self.source.element_id}) of class '{self.source_class.__name__}'"

    def __await__(self) -> Any:
        return self.all().__await__()  # type: ignore[attr-defined]

    async def check_cardinality(self, node: "AsyncStructuredNode") -> None:
        """
        Check whether a new connection to a node would violate the cardinality
        of the relationship.

        :param node: The node that is being connected.
        :type: AsyncStructuredNode
        :raises: AttemptedCardinalityViolation
        """

    def _check_node(self, obj: type["AsyncStructuredNode"]) -> None:
        """check for valid node i.e correct class and is saved"""
        if not issubclass(type(obj), self.definition["node_class"]):
            raise ValueError(
                "Expected node of class " + self.definition["node_class"].__name__
            )
        if not hasattr(obj, "element_id"):
            raise ValueError("Can't perform operation on unsaved node " + repr(obj))

    @check_source
    async def connect(
        self, node: "AsyncStructuredNode", properties: dict[str, Any] | None = None
    ) -> AsyncStructuredRel | None:
        """
        Connect a node

        :param node:
        :param properties: for the new relationship
        :type: dict
        :return:
        """
        self._check_node(node)
        await self.check_cardinality(node)

        # Check for cardinality on the remote end.
        for rel_name, rel_def in node.defined_properties(
            rels=True, aliases=False, properties=False
        ).items():
            # In order to find the inverse relationship, we need to check
            # that the relationship type is the same, the direction is
            # opposite, and the node class is the same as the source.
            if (
                rel_def.definition["relation_type"] == self.definition["relation_type"]
                and rel_def.definition["direction"] != self.definition["direction"]
                and rel_def.definition["node_class"] == self.source_class
            ):
                # If we have found the inverse relationship, we need to check
                # its cardinality.
                inverse_rel = getattr(node, rel_name)
                await inverse_rel.check_cardinality(self.source)
                break

        if not self.definition["model"] and properties:
            raise NotImplementedError(
                "Relationship properties without using a relationship model "
                "is no longer supported."
            )

        params = {}
        rel_model = self.definition["model"]
        rel_prop = None

        if rel_model:
            rel_prop = {}
            # need to generate defaults etc to create fake instance
            tmp = rel_model(**properties) if properties else rel_model()
            # build params and place holders to pass to rel_helper
            for prop, val in rel_model.deflate(tmp.__properties__).items():
                if val is not None:
                    rel_prop[prop] = "$" + prop
                else:
                    rel_prop[prop] = None
                params[prop] = val

            if hasattr(tmp, "pre_save"):
                tmp.pre_save()

        new_rel = _rel_merge_helper(
            lhs="us",
            rhs="them",
            ident="r",
            relation_properties=rel_prop,
            **self.definition,
        )
        q = (
            f"MATCH (them), (us) WHERE {await adb.get_id_method()}(them)=$them and {await adb.get_id_method()}(us)=$self "
            "MERGE" + new_rel
        )

        params["them"] = await adb.parse_element_id(node.element_id)

        if not rel_model:
            await self.source.cypher(q, params)
            return None

        results = await self.source.cypher(q + " RETURN r", params)
        rel_ = results[0][0][0]
        rel_instance = self._set_start_end_cls(rel_model.inflate(rel_), node)

        if hasattr(rel_instance, "post_save"):
            rel_instance.post_save()

        return rel_instance

    @check_source
    async def replace(
        self, node: "AsyncStructuredNode", properties: dict[str, Any] | None = None
    ) -> None:
        """
        Disconnect all existing nodes and connect the supplied node

        :param node:
        :param properties: for the new relationship
        :type: dict
        :return:
        """
        await self.disconnect_all()
        await self.connect(node, properties)

    @check_source
    async def relationship(
        self, node: "AsyncStructuredNode"
    ) -> AsyncStructuredRel | None:
        """
        Retrieve the relationship object for this first relationship between self and node.

        :param node:
        :return: StructuredRel
        """
        self._check_node(node)
        my_rel = _rel_helper(lhs="us", rhs="them", ident="r", **self.definition)
        q = (
            "MATCH "
            + my_rel
            + f" WHERE {await adb.get_id_method()}(them)=$them and {await adb.get_id_method()}(us)=$self RETURN r LIMIT 1"
        )
        results = await self.source.cypher(
            q, {"them": await adb.parse_element_id(node.element_id)}
        )
        rels = results[0]
        if not rels:
            return None

        rel_model = self.definition.get("model") or AsyncStructuredRel

        return self._set_start_end_cls(rel_model.inflate(rels[0][0]), node)

    @check_source
    async def all_relationships(
        self, node: "AsyncStructuredNode"
    ) -> list[AsyncStructuredRel]:
        """
        Retrieve all relationship objects between self and node.

        :param node:
        :return: [StructuredRel]
        """
        self._check_node(node)

        my_rel = _rel_helper(lhs="us", rhs="them", ident="r", **self.definition)
        q = f"MATCH {my_rel} WHERE {await adb.get_id_method()}(them)=$them and {await adb.get_id_method()}(us)=$self RETURN r "
        results = await self.source.cypher(
            q, {"them": await adb.parse_element_id(node.element_id)}
        )
        rels = results[0]
        if not rels:
            return []

        rel_model = self.definition.get("model") or AsyncStructuredRel
        return [
            self._set_start_end_cls(rel_model.inflate(rel[0]), node) for rel in rels
        ]

    def _set_start_end_cls(
        self, rel_instance: AsyncStructuredRel, obj: "AsyncStructuredNode"
    ) -> AsyncStructuredRel:
        if self.definition["direction"] == RelationshipDirection.INCOMING:
            rel_instance._start_node_class = obj.__class__
            rel_instance._end_node_class = self.source_class
        else:
            rel_instance._start_node_class = self.source_class
            rel_instance._end_node_class = obj.__class__
        return rel_instance

    @check_source
    async def reconnect(
        self, old_node: "AsyncStructuredNode", new_node: "AsyncStructuredNode"
    ) -> None:
        """
        Disconnect old_node and connect new_node copying over any properties on the original relationship.

        Useful for preventing cardinality violations

        :param old_node:
        :param new_node:
        :return: None
        """

        self._check_node(old_node)
        self._check_node(new_node)
        if old_node.element_id == new_node.element_id:
            return
        old_rel = _rel_helper(lhs="us", rhs="old", ident="r", **self.definition)

        # get list of properties on the existing rel
        old_node_element_id = await adb.parse_element_id(old_node.element_id)
        new_node_element_id = await adb.parse_element_id(new_node.element_id)
        result, _ = await self.source.cypher(
            f"""
                MATCH (us), (old) WHERE {await adb.get_id_method()}(us)=$self and {await adb.get_id_method()}(old)=$old
                MATCH {old_rel} RETURN r
            """,
            {"old": old_node_element_id},
        )
        if result:
            node_properties = get_graph_entity_properties(result[0][0])
            existing_properties = node_properties.keys()
        else:
            raise NotConnected("reconnect", self.source, old_node)

        # remove old relationship and create new one
        new_rel = _rel_merge_helper(lhs="us", rhs="new", ident="r2", **self.definition)
        q = (
            "MATCH (us), (old), (new) "
            f"WHERE {await adb.get_id_method()}(us)=$self and {await adb.get_id_method()}(old)=$old and {await adb.get_id_method()}(new)=$new "
            "MATCH " + old_rel
        )
        q += " MERGE" + new_rel

        # copy over properties if we have
        q += "".join([f" SET r2.{prop} = r.{prop}" for prop in existing_properties])
        q += " WITH r DELETE r"

        await self.source.cypher(
            q, {"old": old_node_element_id, "new": new_node_element_id}
        )

    @check_source
    async def disconnect(self, node: "AsyncStructuredNode") -> None:
        """
        Disconnect a node

        :param node:
        :return:
        """
        rel = _rel_helper(lhs="a", rhs="b", ident="r", **self.definition)
        q = f"""
                MATCH (a), (b) WHERE {await adb.get_id_method()}(a)=$self and {await adb.get_id_method()}(b)=$them
                MATCH {rel} DELETE r
            """
        await self.source.cypher(
            q, {"them": await adb.parse_element_id(node.element_id)}
        )

    @check_source
    async def disconnect_all(self) -> None:
        """
        Disconnect all nodes

        :return:
        """
        rhs = "b:" + self.definition["node_class"].__label__
        rel = _rel_helper(lhs="a", rhs=rhs, ident="r", **self.definition)
        q = (
            f"MATCH (a) WHERE {await adb.get_id_method()}(a)=$self MATCH "
            + rel
            + " DELETE r"
        )
        await self.source.cypher(q)

    @check_source
    def _new_traversal(self) -> AsyncTraversal:
        return AsyncTraversal(self.source, self.name, self.definition)

    # The methods below simply proxy the match engine.
    async def get(self, **kwargs: Any) -> AsyncNodeSet:
        """
        Retrieve a related node with the matching node properties.

        :param kwargs: same syntax as `NodeSet.filter()`
        :return: node
        """
        return await AsyncNodeSet(self._new_traversal()).get(**kwargs)

    async def get_or_none(self, **kwargs: dict) -> AsyncNodeSet:
        """
        Retrieve a related node with the matching node properties or return None.

        :param kwargs: same syntax as `NodeSet.filter()`
        :return: node
        """
        return await AsyncNodeSet(self._new_traversal()).get_or_none(**kwargs)

    def filter(self, *args: Any, **kwargs: dict) -> "AsyncBaseSet":
        """
        Retrieve related nodes matching the provided properties.

        :param args: a Q object
        :param kwargs: same syntax as `NodeSet.filter()`
        :return: NodeSet
        """
        return AsyncNodeSet(self._new_traversal()).filter(*args, **kwargs)

    def order_by(self, *props: Any) -> "AsyncBaseSet":
        """
        Order related nodes by specified properties

        :param props:
        :return: NodeSet
        """
        return AsyncNodeSet(self._new_traversal()).order_by(*props)

    def exclude(self, *args: Any, **kwargs: dict) -> "AsyncBaseSet":
        """
        Exclude nodes that match the provided properties.

        :param args: a Q object
        :param kwargs: same syntax as `NodeSet.filter()`
        :return: NodeSet
        """
        return AsyncNodeSet(self._new_traversal()).exclude(*args, **kwargs)

    async def is_connected(self, node: "AsyncStructuredNode") -> bool:
        """
        Check if a node is connected with this relationship type
        :param node:
        :return: bool
        """
        return await self._new_traversal().check_contains(node)

    async def single(self) -> Optional["AsyncStructuredNode"]:
        """
        Get a single related node or none.

        :return: StructuredNode
        """
        try:
            rels = await self
            return rels[0]
        except IndexError:
            return None

    def match(self, **kwargs: dict) -> AsyncNodeSet:
        """
        Return set of nodes who's relationship properties match supplied args

        :param kwargs: same syntax as `NodeSet.filter()`
        :return: NodeSet
        """
        return self._new_traversal().match(**kwargs)

    async def all(self) -> list:
        """
        Return all related nodes.

        :return: list
        """
        return await self._new_traversal().all()

    async def __aiter__(self) -> AsyncIterator:
        return self._new_traversal().__aiter__()

    async def get_len(self) -> int:
        return await self._new_traversal().get_len()

    async def check_bool(self) -> bool:
        return await self._new_traversal().check_bool()

    async def check_nonzero(self) -> bool:
        return await self._new_traversal().check_nonzero()

    async def check_contains(self, obj: Any) -> bool:
        return await self._new_traversal().check_contains(obj)

<<<<<<< HEAD
    async def get_item(self, key: int | slice) -> Any:
        return self._new_traversal().get_item(key)
=======
    async def get_item(self, key: Union[int, slice]) -> Any:
        return await self._new_traversal().get_item(key)
>>>>>>> 1cb39728


class AsyncRelationshipDefinition:
    def __init__(
        self,
        relation_type: str,
        cls_name: str,
        direction: int,
        manager: type[AsyncRelationshipManager] = AsyncRelationshipManager,
        model: type[AsyncStructuredRel] | None = None,
    ) -> None:
        self._validate_class(cls_name, model)

        current_frame = inspect.currentframe()

        frame_number = 3
        for i, frame in enumerate_traceback(current_frame):
            if cls_name in frame.f_globals:
                frame_number = i
                break
        self.module_name = sys._getframe(frame_number).f_globals["__name__"]
        if "__file__" in sys._getframe(frame_number).f_globals:
            self.module_file = sys._getframe(frame_number).f_globals["__file__"]
        self._raw_class = cls_name
        self.manager = manager
        self.definition = {
            "relation_type": relation_type,
            "direction": direction,
            "model": model,
        }

        if model is not None:
            # Relationships are easier to instantiate because
            # they cannot have multiple labels.
            # So, a relationship's type determines the class that should be
            # instantiated uniquely.
            # Here however, we still use a `frozenset([relation_type])`
            # to preserve the mapping type.
            label_set = frozenset([relation_type])
            try:
                # If the relationship mapping exists then it is attempted
                # to be redefined so that it applies to the same label.
                # In this case, it has to be ensured that the class
                # that is overriding the relationship is a descendant
                # of the already existing class.
                model_from_registry = adb._NODE_CLASS_REGISTRY[label_set]
                if not issubclass(model, model_from_registry):
                    is_parent = issubclass(model_from_registry, model)
                    if is_direct_subclass(model, AsyncStructuredRel) and not is_parent:
                        raise RelationshipClassRedefined(
                            relation_type,
                            adb._NODE_CLASS_REGISTRY,
                            adb._DB_SPECIFIC_CLASS_REGISTRY,
                            model,
                        )
                else:
                    adb._NODE_CLASS_REGISTRY[label_set] = model
            except KeyError:
                # If the mapping does not exist then it is simply created.
                adb._NODE_CLASS_REGISTRY[label_set] = model

    def _validate_class(
        self, cls_name: str, model: type[AsyncStructuredRel] | None = None
    ) -> None:
        if not isinstance(cls_name, (str, object)):
            raise ValueError("Expected class name or class got " + repr(cls_name))

        if model and not issubclass(model, (AsyncStructuredRel,)):
            raise ValueError("model must be a StructuredRel")

    def lookup_node_class(self) -> None:
        if not isinstance(self._raw_class, str):
            self.definition["node_class"] = self._raw_class
        else:
            name = self._raw_class
            if name.find(".") == -1:
                module = self.module_name
            else:
                module, _, name = name.rpartition(".")

            if module not in sys.modules:
                # yet another hack to get around python semantics
                # __name__ is the namespace of the parent module for __init__.py files,
                # and the namespace of the current module for other .py files,
                # therefore there's a need to define the namespace differently for
                # these two cases in order for . in relative imports to work correctly
                # (i.e. to mean the same thing for both cases).
                # For example in the comments below, namespace == myapp, always
                if not hasattr(self, "module_file"):
                    raise ImportError(f"Couldn't lookup '{name}'")

                if "__init__.py" in self.module_file:
                    # e.g. myapp/__init__.py -[__name__]-> myapp
                    namespace = self.module_name
                else:
                    # e.g. myapp/models.py -[__name__]-> myapp.models
                    namespace = self.module_name.rpartition(".")[0]

                # load a module from a namespace (e.g. models from myapp)
                if module:
                    module = import_module(module, namespace).__name__
                # load the namespace itself (e.g. myapp)
                # (otherwise it would look like import . from myapp)
                else:
                    module = import_module(namespace).__name__
            self.definition["node_class"] = getattr(sys.modules[module], name)

    def build_manager(
        self, source: "AsyncStructuredNode", name: str
    ) -> AsyncRelationshipManager:
        self.lookup_node_class()
        return self.manager(source, name, self.definition)


class AsyncZeroOrMore(AsyncRelationshipManager):
    """
    A relationship of zero or more nodes (the default)
    """

    description = "zero or more relationships"


class AsyncRelationshipTo(AsyncRelationshipDefinition):
    def __init__(
        self,
        cls_name: str,
        relation_type: str,
        cardinality: type[AsyncRelationshipManager] = AsyncZeroOrMore,
        model: type[AsyncStructuredRel] | None = None,
    ) -> None:
        super().__init__(
            relation_type,
            cls_name,
            RelationshipDirection.OUTGOING,
            manager=cardinality,
            model=model,
        )


class AsyncRelationshipFrom(AsyncRelationshipDefinition):
    def __init__(
        self,
        cls_name: str,
        relation_type: str,
        cardinality: type[AsyncRelationshipManager] = AsyncZeroOrMore,
        model: type[AsyncStructuredRel] | None = None,
    ) -> None:
        super().__init__(
            relation_type,
            cls_name,
            RelationshipDirection.INCOMING,
            manager=cardinality,
            model=model,
        )


class AsyncRelationship(AsyncRelationshipDefinition):
    def __init__(
        self,
        cls_name: str,
        relation_type: str,
        cardinality: type[AsyncRelationshipManager] = AsyncZeroOrMore,
        model: type[AsyncStructuredRel] | None = None,
    ) -> None:
        super().__init__(
            relation_type,
            cls_name,
            RelationshipDirection.EITHER,
            manager=cardinality,
            model=model,
        )<|MERGE_RESOLUTION|>--- conflicted
+++ resolved
@@ -449,13 +449,8 @@
     async def check_contains(self, obj: Any) -> bool:
         return await self._new_traversal().check_contains(obj)
 
-<<<<<<< HEAD
     async def get_item(self, key: int | slice) -> Any:
-        return self._new_traversal().get_item(key)
-=======
-    async def get_item(self, key: Union[int, slice]) -> Any:
         return await self._new_traversal().get_item(key)
->>>>>>> 1cb39728
 
 
 class AsyncRelationshipDefinition:
