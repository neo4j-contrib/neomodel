--- conflicted
+++ resolved
@@ -18,14 +18,10 @@
 
     async def check_cardinality(self, node: "AsyncStructuredNode") -> None:
         if await self.get_len():
-<<<<<<< HEAD
             detailed_description = str(self)
-            if soft_check:
-=======
             if get_config().soft_cardinality_check:
->>>>>>> afb8fdfa
                 print(
-                    f"Cardinality violation detected : Node already has {detailed_description}, should not connect more. Soft check is enabled so the relationship will be created. Note that strict check will be enabled by default in version 6.0"
+                    f"Cardinality violation detected : Node already has {detailed_description}, should not connect more. Soft check is enabled so the relationship will be created."
                 )
             else:
                 raise AttemptedCardinalityViolation(
@@ -116,14 +112,10 @@
 
     async def check_cardinality(self, node: "AsyncStructuredNode") -> None:
         if await self.get_len():
-<<<<<<< HEAD
             detailed_description = str(self)
-            if soft_check:
-=======
             if get_config().soft_cardinality_check:
->>>>>>> afb8fdfa
                 print(
-                    f"Cardinality violation detected : Node already has {detailed_description}, should not connect more. Soft check is enabled so the relationship will be created. Note that strict check will be enabled by default in version 6.0"
+                    f"Cardinality violation detected : Node already has {detailed_description}, should not connect more. Soft check is enabled so the relationship will be created."
                 )
             else:
                 raise AttemptedCardinalityViolation(
