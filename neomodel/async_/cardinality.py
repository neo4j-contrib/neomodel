--- conflicted
+++ resolved
@@ -165,10 +165,6 @@
         """
         if not hasattr(self.source, "element_id") or self.source.element_id is None:
             raise ValueError("Node has not been saved cannot connect!")
-<<<<<<< HEAD
-=======
-        if await super().get_len():
-            raise AttemptedCardinalityViolation("Node already has one relationship")
         return await super().connect(node, properties)
 
 
@@ -215,5 +211,4 @@
         :return: The created relationship
         """
         await self._check_exclusivity()
->>>>>>> a1c978dc
         return await super().connect(node, properties)