import inspect
import re
import string
from dataclasses import dataclass
from typing import Any
from typing import Optional as TOptional
from typing import Tuple, Union

from neomodel.async_ import relationship_manager
from neomodel.async_.core import AsyncStructuredNode, adb
from neomodel.async_.relationship import AsyncStructuredRel
from neomodel.exceptions import MultipleNodesReturned
from neomodel.match_q import Q, QBase
from neomodel.properties import AliasProperty, ArrayProperty, Property
from neomodel.typing import Subquery, Transformation
from neomodel.util import INCOMING, OUTGOING

CYPHER_ACTIONS_WITH_SIDE_EFFECT_EXPR = re.compile(r"(?i:MERGE|CREATE|DELETE|DETACH)")


def _rel_helper(
    lhs,
    rhs,
    ident=None,
    relation_type=None,
    direction=None,
    relation_properties=None,
    **kwargs,  # NOSONAR
):
    """
    Generate a relationship matching string, with specified parameters.
    Examples:
    relation_direction = OUTGOING: (lhs)-[relation_ident:relation_type]->(rhs)
    relation_direction = INCOMING: (lhs)<-[relation_ident:relation_type]-(rhs)
    relation_direction = EITHER: (lhs)-[relation_ident:relation_type]-(rhs)

    :param lhs: The left hand statement.
    :type lhs: str
    :param rhs: The right hand statement.
    :type rhs: str
    :param ident: A specific identity to name the relationship, or None.
    :type ident: str
    :param relation_type: None for all direct rels, * for all of any length, or a name of an explicit rel.
    :type relation_type: str
    :param direction: None or EITHER for all OUTGOING,INCOMING,EITHER. Otherwise OUTGOING or INCOMING.
    :param relation_properties: dictionary of relationship properties to match
    :returns: string
    """
    rel_props = ""

    if relation_properties:
        rel_props_str = ", ".join(
            (f"{key}: {value}" for key, value in relation_properties.items())
        )
        rel_props = f" {{{rel_props_str}}}"

    rel_def = ""
    # relation_type is unspecified
    if relation_type is None:
        rel_def = ""
    # all("*" wildcard) relation_type
    elif relation_type == "*":
        rel_def = "[*]"
    else:
        # explicit relation_type
        rel_def = f"[{ident if ident else ''}:`{relation_type}`{rel_props}]"

    stmt = ""
    if direction == OUTGOING:
        stmt = f"-{rel_def}->"
    elif direction == INCOMING:
        stmt = f"<-{rel_def}-"
    else:
        stmt = f"-{rel_def}-"

    # Make sure not to add parenthesis when they are already present
    if lhs[-1] != ")":
        lhs = f"({lhs})"
    if rhs[-1] != ")":
        rhs = f"({rhs})"

    return f"{lhs}{stmt}{rhs}"


def _rel_merge_helper(
    lhs,
    rhs,
    ident="neomodelident",
    relation_type=None,
    direction=None,
    relation_properties=None,
    **kwargs,  # NOSONAR
):
    """
    Generate a relationship merging string, with specified parameters.
    Examples:
    relation_direction = OUTGOING: (lhs)-[relation_ident:relation_type]->(rhs)
    relation_direction = INCOMING: (lhs)<-[relation_ident:relation_type]-(rhs)
    relation_direction = EITHER: (lhs)-[relation_ident:relation_type]-(rhs)

    :param lhs: The left hand statement.
    :type lhs: str
    :param rhs: The right hand statement.
    :type rhs: str
    :param ident: A specific identity to name the relationship, or None.
    :type ident: str
    :param relation_type: None for all direct rels, * for all of any length, or a name of an explicit rel.
    :type relation_type: str
    :param direction: None or EITHER for all OUTGOING,INCOMING,EITHER. Otherwise OUTGOING or INCOMING.
    :param relation_properties: dictionary of relationship properties to merge
    :returns: string
    """

    if direction == OUTGOING:
        stmt = "-{0}->"
    elif direction == INCOMING:
        stmt = "<-{0}-"
    else:
        stmt = "-{0}-"

    rel_props = ""
    rel_none_props = ""

    if relation_properties:
        rel_props_str = ", ".join(
            (
                f"{key}: {value}"
                for key, value in relation_properties.items()
                if value is not None
            )
        )
        rel_props = f" {{{rel_props_str}}}"
        if None in relation_properties.values():
            rel_prop_val_str = ", ".join(
                (
                    f"{ident}.{key}=${key!s}"
                    for key, value in relation_properties.items()
                    if value is None
                )
            )
            rel_none_props = (
                f" ON CREATE SET {rel_prop_val_str} ON MATCH SET {rel_prop_val_str}"
            )
    # relation_type is unspecified
    if relation_type is None:
        stmt = stmt.format("")
    # all("*" wildcard) relation_type
    elif relation_type == "*":
        stmt = stmt.format("[*]")
    else:
        # explicit relation_type
        stmt = stmt.format(f"[{ident}:`{relation_type}`{rel_props}]")

    return f"({lhs}){stmt}({rhs}){rel_none_props}"


# special operators
_SPECIAL_OPERATOR_IN = "IN"
_SPECIAL_OPERATOR_ARRAY_IN = "any(x IN {ident}.{prop} WHERE x IN {val})"
_SPECIAL_OPERATOR_INSENSITIVE = "(?i)"
_SPECIAL_OPERATOR_ISNULL = "IS NULL"
_SPECIAL_OPERATOR_ISNOTNULL = "IS NOT NULL"
_SPECIAL_OPERATOR_REGEX = "=~"

_UNARY_OPERATORS = (_SPECIAL_OPERATOR_ISNULL, _SPECIAL_OPERATOR_ISNOTNULL)

_REGEX_INSESITIVE = _SPECIAL_OPERATOR_INSENSITIVE + "{}"
_REGEX_CONTAINS = ".*{}.*"
_REGEX_STARTSWITH = "{}.*"
_REGEX_ENDSWITH = ".*{}"

# regex operations that require escaping
_STRING_REGEX_OPERATOR_TABLE = {
    "iexact": _REGEX_INSESITIVE,
    "contains": _REGEX_CONTAINS,
    "icontains": _SPECIAL_OPERATOR_INSENSITIVE + _REGEX_CONTAINS,
    "startswith": _REGEX_STARTSWITH,
    "istartswith": _SPECIAL_OPERATOR_INSENSITIVE + _REGEX_STARTSWITH,
    "endswith": _REGEX_ENDSWITH,
    "iendswith": _SPECIAL_OPERATOR_INSENSITIVE + _REGEX_ENDSWITH,
}
# regex operations that do not require escaping
_REGEX_OPERATOR_TABLE = {
    "iregex": _REGEX_INSESITIVE,
}
# list all regex operations, these will require formatting of the value
_REGEX_OPERATOR_TABLE.update(_STRING_REGEX_OPERATOR_TABLE)

# list all supported operators
OPERATOR_TABLE = {
    "lt": "<",
    "gt": ">",
    "lte": "<=",
    "gte": ">=",
    "ne": "<>",
    "in": _SPECIAL_OPERATOR_IN,
    "isnull": _SPECIAL_OPERATOR_ISNULL,
    "regex": _SPECIAL_OPERATOR_REGEX,
    "exact": "=",
}
# add all regex operators
OPERATOR_TABLE.update(_REGEX_OPERATOR_TABLE)

path_split_regex = re.compile(r"__(?!_)|\|")


def install_traversals(cls, node_set):
    """
    For a StructuredNode class install Traversal objects for each
    relationship definition on a NodeSet instance
    """
    rels = cls.defined_properties(rels=True, aliases=False, properties=False)

    for key in rels.keys():
        if hasattr(node_set, key):
            raise ValueError(f"Cannot install traversal '{key}' exists on NodeSet")

        rel = getattr(cls, key)
        rel.lookup_node_class()

        traversal = AsyncTraversal(source=node_set, name=key, definition=rel.definition)
        setattr(node_set, key, traversal)


def _handle_special_operators(
    property_obj: Property, key: str, value: str, operator: str, prop: str
) -> Tuple[str, str, str]:
    if operator == _SPECIAL_OPERATOR_IN:
        if not isinstance(value, (list, tuple)):
            raise ValueError(
                f"Value must be a tuple or list for IN operation {key}={value}"
            )
        if isinstance(property_obj, ArrayProperty):
            deflated_value = property_obj.deflate(value)
            operator = _SPECIAL_OPERATOR_ARRAY_IN
        else:
            deflated_value = [property_obj.deflate(v) for v in value]
    elif operator == _SPECIAL_OPERATOR_ISNULL:
        if not isinstance(value, bool):
            raise ValueError(f"Value must be a bool for isnull operation on {key}")
        operator = "IS NULL" if value else "IS NOT NULL"
        deflated_value = None
    elif operator in _REGEX_OPERATOR_TABLE.values():
        deflated_value = property_obj.deflate(value)
        if not isinstance(deflated_value, str):
            raise ValueError(f"Must be a string value for {key}")
        if operator in _STRING_REGEX_OPERATOR_TABLE.values():
            deflated_value = re.escape(deflated_value)
        deflated_value = operator.format(deflated_value)
        operator = _SPECIAL_OPERATOR_REGEX
    else:
        deflated_value = property_obj.deflate(value)

    return deflated_value, operator, prop


def _deflate_value(
    cls, property_obj: Property, key: str, value: str, operator: str, prop: str
) -> Tuple[str, str, str]:
    if isinstance(property_obj, AliasProperty):
        prop = property_obj.aliased_to()
        deflated_value = getattr(cls, prop).deflate(value)
    else:
        # handle special operators
        deflated_value, operator, prop = _handle_special_operators(
            property_obj, key, value, operator, prop
        )

    return deflated_value, operator, prop


def _initialize_filter_args_variables(cls, key: str):
    current_class = cls
    current_rel_model = None
    leaf_prop = None
    operator = "="
    is_rel_property = "|" in key
    prop = key

    return current_class, current_rel_model, leaf_prop, operator, is_rel_property, prop


def _process_filter_key(cls, key: str) -> Tuple[Property, str, str]:
    (
        current_class,
        current_rel_model,
        leaf_prop,
        operator,
        is_rel_property,
        prop,
    ) = _initialize_filter_args_variables(cls, key)

    for part in re.split(path_split_regex, key):
        defined_props = current_class.defined_properties(rels=True)
        # update defined props dictionary with relationship properties if
        # we are filtering by property
        if is_rel_property and current_rel_model:
            defined_props.update(current_rel_model.defined_properties(rels=True))
        if part in defined_props:
            if isinstance(
                defined_props[part], relationship_manager.AsyncRelationshipDefinition
            ):
                defined_props[part].lookup_node_class()
                current_class = defined_props[part].definition["node_class"]
                current_rel_model = defined_props[part].definition["model"]
        elif part in OPERATOR_TABLE:
            operator = OPERATOR_TABLE[part]
            prop, _ = prop.rsplit("__", 1)
            continue
        else:
            raise ValueError(
                f"No such property {part} on {cls.__name__}. Note that Neo4j internals like id or element_id are not allowed for use in this operation."
            )
        leaf_prop = part

    if is_rel_property and current_rel_model:
        property_obj = getattr(current_rel_model, leaf_prop)
    else:
        property_obj = getattr(current_class, leaf_prop)

    return property_obj, operator, prop


def process_filter_args(cls, kwargs) -> dict:
    """
    loop through properties in filter parameters check they match class definition
    deflate them and convert into something easy to generate cypher from
    """
    output = {}

    for key, value in kwargs.items():
        property_obj, operator, prop = _process_filter_key(cls, key)
        deflated_value, operator, prop = _deflate_value(
            cls, property_obj, key, value, operator, prop
        )
        # map property to correct property name in the database
        db_property = prop

        output[db_property] = (operator, deflated_value)
    return output


def process_has_args(cls, kwargs):
    """
    loop through has parameters check they correspond to class rels defined
    """
    rel_definitions = cls.defined_properties(properties=False, rels=True, aliases=False)

    match, dont_match = {}, {}

    for key, value in kwargs.items():
        if key not in rel_definitions:
            raise ValueError(f"No such relation {key} defined on a {cls.__name__}")

        rhs_ident = key

        rel_definitions[key].lookup_node_class()

        if value is True:
            match[rhs_ident] = rel_definitions[key].definition
        elif value is False:
            dont_match[rhs_ident] = rel_definitions[key].definition
        elif isinstance(value, AsyncNodeSet):
            raise NotImplementedError("Not implemented yet")
        else:
            raise ValueError("Expecting True / False / NodeSet got: " + repr(value))

    return match, dont_match


class QueryAST:
    match: list[str]
    optional_match: list[str]
    where: list[str]
    with_clause: TOptional[str]
    return_clause: TOptional[str]
    order_by: TOptional[list[str]]
    skip: TOptional[int]
    limit: TOptional[int]
    result_class: TOptional[type]
    lookup: TOptional[str]
    additional_return: TOptional[list[str]]
    is_count: TOptional[bool]

    def __init__(
        self,
        match: TOptional[list[str]] = None,
        optional_match: TOptional[list[str]] = None,
        where: TOptional[list[str]] = None,
        with_clause: TOptional[str] = None,
        return_clause: TOptional[str] = None,
        order_by: TOptional[list[str]] = None,
        skip: TOptional[int] = None,
        limit: TOptional[int] = None,
        result_class: TOptional[type] = None,
        lookup: TOptional[str] = None,
        additional_return: TOptional[list[str]] = None,
        is_count: TOptional[bool] = False,
    ) -> None:
        self.match = match if match else []
        self.optional_match = optional_match if optional_match else []
        self.where = where if where else []
        self.with_clause = with_clause
        self.return_clause = return_clause
        self.order_by = order_by
        self.skip = skip
        self.limit = limit
        self.result_class = result_class
        self.lookup = lookup
        self.additional_return: list[str] = (
            additional_return if additional_return else []
        )
        self.is_count = is_count
        self.subgraph: dict = {}


class AsyncQueryBuilder:
    def __init__(self, node_set, subquery_namespace: TOptional[str] = None) -> None:
        self.node_set = node_set
        self._ast = QueryAST()
        self._query_params: dict = {}
        self._place_holder_registry: dict = {}
        self._ident_count: int = 0
        self._subquery_namespace: TOptional[str] = subquery_namespace

    async def build_ast(self) -> "AsyncQueryBuilder":
        if hasattr(self.node_set, "relations_to_fetch"):
            for relation in self.node_set.relations_to_fetch:
                self.build_traversal_from_path(relation, self.node_set.source)

        await self.build_source(self.node_set)

        if hasattr(self.node_set, "skip"):
            self._ast.skip = self.node_set.skip
        if hasattr(self.node_set, "limit"):
            self._ast.limit = self.node_set.limit

        return self

    async def build_source(self, source) -> str:
        if isinstance(source, AsyncTraversal):
            return await self.build_traversal(source)
        if isinstance(source, AsyncNodeSet):
            if inspect.isclass(source.source) and issubclass(
                source.source, AsyncStructuredNode
            ):
                ident = self.build_label(source.source.__label__.lower(), source.source)
            else:
                ident = await self.build_source(source.source)

            self.build_additional_match(ident, source)

            if hasattr(source, "order_by_elements"):
                self.build_order_by(ident, source)

            if source.filters or source.q_filters:
                self.build_where_stmt(
                    ident,
                    source.filters,
                    source.q_filters,
                    source_class=source.source_class,
                )

            return ident
        if isinstance(source, AsyncStructuredNode):
            return await self.build_node(source)
        raise ValueError("Unknown source type " + repr(source))

    def create_ident(self) -> str:
        self._ident_count += 1
        return f"r{self._ident_count}"

    def build_order_by(self, ident: str, source: "AsyncNodeSet") -> None:
        if "?" in source.order_by_elements:
            self._ast.with_clause = f"{ident}, rand() as r"
            self._ast.order_by = ["r"]
        else:
            order_by = []
            for elm in source.order_by_elements:
                if isinstance(elm, RawCypher):
                    order_by.append(elm.render({"n": ident}))
                    continue
                is_rel_property = "|" in elm
                if "__" not in elm and not is_rel_property:
                    prop = elm.split(" ")[0] if " " in elm else elm
                    if prop not in source.source_class.defined_properties(rels=False):
                        raise ValueError(
                            f"No such property {prop} on {source.source_class.__name__}. "
                            f"Note that Neo4j internals like id or element_id are not allowed "
                            f"for use in this operation."
                        )
                    order_by.append(f"{ident}.{elm}")
                else:
                    path, prop = elm.rsplit("__" if not is_rel_property else "|", 1)
                    result = self.lookup_query_variable(
                        path, return_relation=is_rel_property
                    )
                    if result:
                        order_by.append(f"{result[0]}.{prop}")
            self._ast.order_by = order_by

    async def build_traversal(self, traversal) -> str:
        """
        traverse a relationship from a node to a set of nodes
        """
        # build source
        rhs_label = ":" + traversal.target_class.__label__

        # build source
        rel_ident = self.create_ident()
        lhs_ident = await self.build_source(traversal.source)
        traversal_ident = f"{traversal.name}_{rel_ident}"
        rhs_ident = traversal_ident + rhs_label
        self._ast.return_clause = traversal_ident
        self._ast.result_class = traversal.target_class

        stmt = _rel_helper(
            lhs=lhs_ident,
            rhs=rhs_ident,
            ident=rel_ident,
            **traversal.definition,
        )
        self._ast.match.append(stmt)

        if traversal.filters:
            self.build_where_stmt(rel_ident, traversal.filters)

        return traversal_ident

    def _additional_return(self, name: str):
        if (
            not self._ast.additional_return or name not in self._ast.additional_return
        ) and name != self._ast.return_clause:
            if not self._ast.additional_return:
                self._ast.additional_return = []
            self._ast.additional_return.append(name)

    def build_traversal_from_path(
        self, relation: dict, source_class
    ) -> Tuple[str, Any]:
        path: str = relation["path"]
        stmt: str = ""
        source_class_iterator = source_class
        parts = re.split(path_split_regex, path)
        subgraph = self._ast.subgraph
        rel_iterator: str = ""
        already_present = False
        existing_rhs_name = ""
        for index, part in enumerate(parts):
            relationship = getattr(source_class_iterator, part)
            if rel_iterator:
                rel_iterator += "__"
            rel_iterator += part
            # build source
            if "node_class" not in relationship.definition:
                relationship.lookup_node_class()
            if not stmt:
                lhs_label = source_class_iterator.__label__
                lhs_name = lhs_label.lower()
                lhs_ident = f"{lhs_name}:{lhs_label}"
                if not index:
                    # This is the first one, we make sure that 'return'
                    # contains the primary node so _contains() works
                    # as usual
                    self._ast.return_clause = lhs_name
                    if self._subquery_namespace:
                        # Don't include label in identifier if we are in a subquery
                        lhs_ident = lhs_name
                elif relation["include_in_return"]:
                    self._additional_return(lhs_name)
            else:
                lhs_ident = stmt

            already_present = part in subgraph
            rel_ident = self.create_ident()
            rhs_label = relationship.definition["node_class"].__label__
            if relation.get("relation_filtering"):
                rhs_name = rel_ident
            else:
                if index + 1 == len(parts) and "alias" in relation:
                    # If an alias is defined, use it to store the last hop in the path
                    rhs_name = relation["alias"]
                else:
                    rhs_name = f"{rhs_label.lower()}_{rel_iterator}"
            rhs_ident = f"{rhs_name}:{rhs_label}"
            if relation["include_in_return"] and not already_present:
                self._additional_return(rhs_name)

            if not already_present:
                subgraph[part] = {
                    "target": relationship.definition["node_class"],
                    "children": {},
                    "variable_name": rhs_name,
                    "rel_variable_name": rel_ident,
                }
            else:
                existing_rhs_name = subgraph[part][
                    (
                        "rel_variable_name"
                        if relation.get("relation_filtering")
                        else "variable_name"
                    )
                ]
            if relation["include_in_return"] and not already_present:
                self._additional_return(rel_ident)
            stmt = _rel_helper(
                lhs=lhs_ident,
                rhs=rhs_ident,
                ident=rel_ident,
                direction=relationship.definition["direction"],
                relation_type=relationship.definition["relation_type"],
            )
            source_class_iterator = relationship.definition["node_class"]
            subgraph = subgraph[part]["children"]

        if not already_present:
            if relation.get("optional"):
                self._ast.optional_match.append(stmt)
            else:
                self._ast.match.append(stmt)
            return rhs_name, relationship.definition["node_class"]

        return existing_rhs_name, relationship.definition["node_class"]

    async def build_node(self, node):
        ident = node.__class__.__name__.lower()
        place_holder = self._register_place_holder(ident)

        # Hack to emulate START to lookup a node by id
        _node_lookup = f"MATCH ({ident}) WHERE {await adb.get_id_method()}({ident})=${place_holder} WITH {ident}"
        self._ast.lookup = _node_lookup

        self._query_params[place_holder] = await adb.parse_element_id(node.element_id)

        self._ast.return_clause = ident
        self._ast.result_class = node.__class__
        return ident

    def build_label(self, ident, cls) -> str:
        """
        match nodes by a label
        """
        ident_w_label = ident + ":" + cls.__label__

        if not self._ast.return_clause and (
            not self._ast.additional_return or ident not in self._ast.additional_return
        ):
            self._ast.match.append(f"({ident_w_label})")
            self._ast.return_clause = ident
            self._ast.result_class = cls
        return ident

    def build_additional_match(self, ident, node_set):
        """
        handle additional matches supplied by 'has()' calls
        """
        source_ident = ident

        for _, value in node_set.must_match.items():
            if isinstance(value, dict):
                label = ":" + value["node_class"].__label__
                stmt = _rel_helper(lhs=source_ident, rhs=label, ident="", **value)
                self._ast.where.append(stmt)
            else:
                raise ValueError("Expecting dict got: " + repr(value))

        for _, val in node_set.dont_match.items():
            if isinstance(val, dict):
                label = ":" + val["node_class"].__label__
                stmt = _rel_helper(lhs=source_ident, rhs=label, ident="", **val)
                self._ast.where.append("NOT " + stmt)
            else:
                raise ValueError("Expecting dict got: " + repr(val))

    def _register_place_holder(self, key: str) -> str:
        if key in self._place_holder_registry:
            self._place_holder_registry[key] += 1
        else:
            self._place_holder_registry[key] = 1
        place_holder = f"{key}_{self._place_holder_registry[key]}"
        if self._subquery_namespace:
            place_holder = f"{self._subquery_namespace}_{place_holder}"
        return place_holder

    def _parse_path(self, source_class, prop: str) -> Tuple[str, str, str, Any]:
        is_rel_filter = "|" in prop
        if is_rel_filter:
            path, prop = prop.rsplit("|", 1)
        else:
            path, prop = prop.rsplit("__", 1)
        result = self.lookup_query_variable(path, return_relation=is_rel_filter)
        if not result:
            ident, target_class = self.build_traversal_from_path(
                {
                    "path": path,
                    "include_in_return": True,
                    "relation_filtering": is_rel_filter,
                },
                source_class,
            )
        else:
            ident, target_class = result
        return ident, path, prop, target_class

    def _finalize_filter_statement(
        self, operator: str, ident: str, prop: str, val: Any
    ) -> str:
        if operator in _UNARY_OPERATORS:
            # unary operators do not have a parameter
            statement = f"{ident}.{prop} {operator}"
        else:
            place_holder = self._register_place_holder(ident + "_" + prop)
            if operator == _SPECIAL_OPERATOR_ARRAY_IN:
                statement = operator.format(
                    ident=ident,
                    prop=prop,
                    val=f"${place_holder}",
                )
            else:
                statement = f"{ident}.{prop} {operator} ${place_holder}"
            self._query_params[place_holder] = val

        return statement

    def _build_filter_statements(
        self, ident: str, filters, target: list[str], source_class
    ) -> None:
        for prop, op_and_val in filters.items():
            path = None
            is_rel_filter = "|" in prop
            target_class = source_class
            if "__" in prop or is_rel_filter:
                ident, path, prop, target_class = self._parse_path(source_class, prop)
            operator, val = op_and_val
            if not is_rel_filter:
                prop = target_class.defined_properties(rels=False)[
                    prop
                ].get_db_property_name(prop)
            statement = self._finalize_filter_statement(operator, ident, prop, val)
            target.append(statement)

    def _parse_q_filters(self, ident, q, source_class) -> str:
        target = []
        for child in q.children:
            if isinstance(child, QBase):
                q_childs = self._parse_q_filters(ident, child, source_class)
                if child.connector == Q.OR:
                    q_childs = "(" + q_childs + ")"
                target.append(q_childs)
            else:
                kwargs = {child[0]: child[1]}
                filters = process_filter_args(source_class, kwargs)
                self._build_filter_statements(ident, filters, target, source_class)
        ret = f" {q.connector} ".join(target)
        if q.negated:
            ret = f"NOT ({ret})"
        return ret

    def build_where_stmt(
        self, ident: str, filters, q_filters=None, source_class=None
    ) -> None:
        """
        construct a where statement from some filters
        """
        if q_filters is not None:
            stmt = self._parse_q_filters(ident, q_filters, source_class)
            if stmt:
                self._ast.where.append(stmt)
        else:
            stmts = []
            for row in filters:
                negate = False

                # pre-process NOT cases as they are nested dicts
                if "__NOT__" in row and len(row) == 1:
                    negate = True
                    row = row["__NOT__"]

                for prop, operator_and_val in row.items():
                    operator, val = operator_and_val
                    if operator in _UNARY_OPERATORS:
                        # unary operators do not have a parameter
                        statement = (
                            f"{'NOT' if negate else ''} {ident}.{prop} {operator}"
                        )
                    else:
                        place_holder = self._register_place_holder(ident + "_" + prop)
                        statement = f"{'NOT' if negate else ''} {ident}.{prop} {operator} ${place_holder}"
                        self._query_params[place_holder] = val
                    stmts.append(statement)

            self._ast.where.append(" AND ".join(stmts))

    def lookup_query_variable(
        self, path: str, return_relation: bool = False
    ) -> TOptional[Tuple[str, Any]]:
        """Retrieve the variable name generated internally for the given traversal path."""
        subgraph = self._ast.subgraph
        if not subgraph:
            return None
        traversals = re.split(path_split_regex, path)
        if len(traversals) == 0:
            raise ValueError("Can only lookup traversal variables")
        if traversals[0] not in subgraph:
            return None
        subgraph = subgraph[traversals[0]]
        if len(traversals) == 1:
            variable_to_return = f"{subgraph['rel_variable_name' if return_relation else 'variable_name']}"
            return variable_to_return, subgraph["target"]
        variable_to_return = ""
        last_property = traversals[-1]
        for part in traversals[1:]:
            child = subgraph["children"].get(part)
            if not child:
                return None
            subgraph = child
            if part == last_property:
                # if last part of prop is the last traversal
                # we are safe to lookup the variable from the query
                variable_to_return = f"{subgraph['rel_variable_name' if return_relation else 'variable_name']}"
        return variable_to_return, subgraph["target"]

    def build_query(self) -> str:
        query: str = ""

        if self._ast.lookup:
            query += self._ast.lookup

        # Instead of using only one MATCH statement for every relation
        # to follow, we use one MATCH per relation (to avoid cartesian
        # product issues...).
        # There might be optimizations to be done, using projections,
        # or pusing patterns instead of a chain of OPTIONAL MATCH.
        if self._ast.match:
            query += " MATCH "
            query += " MATCH ".join(i for i in self._ast.match)

        if self._ast.optional_match:
            query += " OPTIONAL MATCH "
            query += " OPTIONAL MATCH ".join(i for i in self._ast.optional_match)

        if self._ast.where:
            if self._ast.optional_match:
                # Make sure filtering works as expected with optional match, even if it's not performant...
                query += " WITH *"
            query += " WHERE "
            query += " AND ".join(self._ast.where)

        if self._ast.with_clause:
            query += " WITH "
            query += self._ast.with_clause

        returned_items: list[str] = []
        if hasattr(self.node_set, "_intermediate_transforms"):
            for transform in self.node_set._intermediate_transforms:
                query += " WITH "
                query += "DISTINCT " if transform.get("distinct") else ""
                injected_vars: list = []
                # Reset return list since we'll probably invalidate most variables
                self._ast.return_clause = ""
                self._ast.additional_return = []
                for name, varprops in transform["vars"].items():
                    source = varprops["source"]
                    if isinstance(source, (NodeNameResolver, RelationNameResolver)):
                        transformation = source.resolve(self)
                    else:
                        transformation = source
                    if varprops.get("source_prop"):
                        transformation += f".{varprops['source_prop']}"
                    transformation += f" AS {name}"
                    if varprops.get("include_in_return"):
                        returned_items += [name]
                    injected_vars.append(transformation)
                query += ",".join(injected_vars)
                if not transform["ordering"]:
                    continue
                query += " ORDER BY "
                ordering: list = []
                for item in transform["ordering"]:
                    if isinstance(item, RawCypher):
                        ordering.append(item.render({}))
                        continue
                    if item.startswith("-"):
                        ordering.append(f"{item[1:]} DESC")
                    else:
                        ordering.append(item)
                query += ",".join(ordering)

        if hasattr(self.node_set, "_subqueries"):
            for subquery in self.node_set._subqueries:
                query += " CALL {"
                if subquery["initial_context"]:
                    query += " WITH "
                    context: List[str] = []
                    for var in subquery["initial_context"]:
                        if isinstance(var, (NodeNameResolver, RelationNameResolver)):
                            context.append(var.resolve(self))
                        else:
                            context.append(var)
                    query += ",".join(context)

                query += f"{subquery['query']} }} "
                self._query_params.update(subquery["query_params"])
                for varname in subquery["return_set"]:
                    # We declare the returned variables as "virtual" relations of the
                    # root node class to make sure they will be translated by a call to
                    # resolve_subgraph() (otherwise, they will be lost).
                    # This is probably a temporary solution until we find something better...
                    self._ast.subgraph[varname] = {
                        "target": None,  # We don't need target class in this use case
                        "children": {},
                        "variable_name": varname,
                        "rel_variable_name": varname,
                    }
                returned_items += subquery["return_set"]

        query += " RETURN "
        if self._ast.return_clause and not self._subquery_namespace:
            returned_items.append(self._ast.return_clause)
        if self._ast.additional_return:
            returned_items += self._ast.additional_return
        if hasattr(self.node_set, "_extra_results"):
            for props in self.node_set._extra_results:
                leftpart = props["vardef"].render(self)
                varname = (
                    props["alias"]
                    if props.get("alias")
                    else props["vardef"].get_internal_name()
                )
                if varname in returned_items:
                    # We're about to override an existing variable, delete it first to
                    # avoid duplicate error
                    returned_items.remove(varname)
                returned_items.append(f"{leftpart} AS {varname}")

        query += ", ".join(returned_items)

        if self._ast.order_by:
            query += " ORDER BY "
            query += ", ".join(self._ast.order_by)

        # If we return a count with pagination, pagination has to happen before RETURN
        # It will then be included in the WITH clause already
        if self._ast.skip and not self._ast.is_count:
            query += f" SKIP {self._ast.skip}"

        if self._ast.limit and not self._ast.is_count:
            query += f" LIMIT {self._ast.limit}"

        return query

    async def _count(self):
        self._ast.is_count = True
        # If we return a count with pagination, pagination has to happen before RETURN
        # Like : WITH my_var SKIP 10 LIMIT 10 RETURN count(my_var)
        self._ast.with_clause = f"{self._ast.return_clause}"
        if self._ast.skip:
            self._ast.with_clause += f" SKIP {self._ast.skip}"

        if self._ast.limit:
            self._ast.with_clause += f" LIMIT {self._ast.limit}"

        self._ast.return_clause = f"count({self._ast.return_clause})"
        # drop order_by, results in an invalid query
        self._ast.order_by = None
        # drop additional_return to avoid unexpected result
        self._ast.additional_return = None
        query = self.build_query()
        results, _ = await adb.cypher_query(query, self._query_params)
        return int(results[0][0])

    async def _contains(self, node_element_id):
        # inject id = into ast
        if not self._ast.return_clause and self._ast.additional_return:
            self._ast.return_clause = self._ast.additional_return[0]
        if not self._ast.return_clause:
            raise ValueError("Cannot use contains without a return clause")
        ident = self._ast.return_clause
        place_holder = self._register_place_holder(ident + "_contains")
        self._ast.where.append(
            f"{await adb.get_id_method()}({ident}) = ${place_holder}"
        )
        self._query_params[place_holder] = node_element_id
        return await self._count() >= 1

    async def _execute(self, lazy: bool = False, dict_output: bool = False):
        if lazy:
            # inject id() into return or return_set
            if self._ast.return_clause:
                self._ast.return_clause = (
                    f"{await adb.get_id_method()}({self._ast.return_clause})"
                )
            else:
                if self._ast.additional_return is not None:
                    self._ast.additional_return = [
                        f"{await adb.get_id_method()}({item})"
                        for item in self._ast.additional_return
                    ]
        query = self.build_query()
        results, prop_names = await adb.cypher_query(
            query,
            self._query_params,
            resolve_objects=True,
        )
        if dict_output:
            for item in results:
                yield dict(zip(prop_names, item))
            return
        # The following is not as elegant as it could be but had to be copied from the
        # version prior to cypher_query with the resolve_objects capability.
        # It seems that certain calls are only supposed to be focusing to the first
        # result item returned (?)
        if results and len(results[0]) == 1:
            for n in results:
                yield n[0]
        else:
            for result in results:
                yield result


class AsyncBaseSet:
    """
    Base class for all node sets.

    Contains common python magic methods, __len__, __contains__ etc
    """

    query_cls = AsyncQueryBuilder
    source_class: type[AsyncStructuredNode]

    async def all(self, lazy=False):
        """
        Return all nodes belonging to the set
        :param lazy: False by default, specify True to get nodes with id only without the parameters.
        :return: list of nodes
        :rtype: list
        """
        ast = await self.query_cls(self).build_ast()
        results = [
            node async for node in ast._execute(lazy)
        ]  # Collect all nodes asynchronously
        return results

    async def __aiter__(self):
        ast = await self.query_cls(self).build_ast()
        async for item in ast._execute():
            yield item

    async def get_len(self):
        ast = await self.query_cls(self).build_ast()
        return await ast._count()

    async def check_bool(self) -> bool:
        """
        Override for __bool__ dunder method.
        :return: True if the set contains any nodes, False otherwise
        :rtype: bool
        """
        ast = await self.query_cls(self).build_ast()
        _count = await ast._count()
        return _count > 0

    async def check_nonzero(self) -> bool:
        """
        Override for __bool__ dunder method.
        :return: True if the set contains any node, False otherwise
        :rtype: bool
        """
        return await self.check_bool()

    async def check_contains(self, obj):
        if isinstance(obj, AsyncStructuredNode):
            if hasattr(obj, "element_id") and obj.element_id is not None:
                ast = await self.query_cls(self).build_ast()
                obj_element_id = await adb.parse_element_id(obj.element_id)
                return await ast._contains(obj_element_id)
            raise ValueError("Unsaved node: " + repr(obj))

        raise ValueError("Expecting StructuredNode instance")

    async def get_item(self, key):
        if isinstance(key, slice):
            if key.stop and key.start:
                self.limit = key.stop - key.start
                self.skip = key.start
            elif key.stop:
                self.limit = key.stop
            elif key.start:
                self.skip = key.start

            return self

        if isinstance(key, int):
            self.skip = key
            self.limit = 1

            ast = await self.query_cls(self).build_ast()
            _first_item = [node async for node in ast._execute()][0]
            return _first_item

        return None


@dataclass
class Optional:  # type: ignore[no-redef]
    """Simple relation qualifier."""

    relation: str


@dataclass
class RelationNameResolver:
    """Helper to refer to a relation variable name.

    Since variable names are generated automatically within MATCH statements (for
    anything injected using fetch_relations or traverse_relations), we need a way to
    retrieve them.

    """

    relation: str

    def resolve(self, qbuilder: AsyncQueryBuilder) -> str:
        result = qbuilder.lookup_query_variable(self.relation, True)
        if result is None:
            raise ValueError(
                f"Unable to resolve variable name for relation {self.relation}"
            )
        return result[0]


@dataclass
class NodeNameResolver:
    """Helper to refer to a node variable name.

    Since variable names are generated automatically within MATCH statements (for
    anything injected using fetch_relations or traverse_relations), we need a way to
    retrieve them.

    """

    node: str

    def resolve(self, qbuilder: AsyncQueryBuilder) -> str:
        if self.node == "self" and qbuilder._ast.return_clause:
            return qbuilder._ast.return_clause
        result = qbuilder.lookup_query_variable(self.node)
        if result is None:
            raise ValueError(f"Unable to resolve variable name for node {self.node}")
        return result[0]


@dataclass
class BaseFunction:
    input_name: Union[str, "BaseFunction", NodeNameResolver, RelationNameResolver]

    def __post_init__(self) -> None:
        self._internal_name: str = ""

    def get_internal_name(self) -> str:
        return self._internal_name

    def resolve_internal_name(self, qbuilder: AsyncQueryBuilder) -> str:
        if isinstance(self.input_name, (NodeNameResolver, RelationNameResolver)):
            self._internal_name = self.input_name.resolve(qbuilder)
        else:
            self._internal_name = str(self.input_name)
        return self._internal_name

    def render(self, qbuilder: AsyncQueryBuilder) -> str:
        raise NotImplementedError


@dataclass
class AggregatingFunction(BaseFunction):
    """Base aggregating function class."""

    pass


@dataclass
class Collect(AggregatingFunction):
    """collect() function."""

    distinct: bool = False

    def render(self, qbuilder: AsyncQueryBuilder) -> str:
        varname = self.resolve_internal_name(qbuilder)
        if self.distinct:
            return f"collect(DISTINCT {varname})"
        return f"collect({varname})"


@dataclass
class ScalarFunction(BaseFunction):
    """Base scalar function class."""

    pass


@dataclass
class Last(ScalarFunction):
    """last() function."""

    def render(self, qbuilder: AsyncQueryBuilder) -> str:
        if isinstance(self.input_name, str):
            content = str(self.input_name)
        elif isinstance(self.input_name, BaseFunction):
            content = self.input_name.render(qbuilder)
            self._internal_name = self.input_name.get_internal_name()
        else:
            content = self.resolve_internal_name(qbuilder)
        return f"last({content})"


@dataclass
class RawCypher:
    """Helper to inject raw cypher statement.

    Can be used in order_by() call for example.

    """

    statement: str

    def __post_init__(self):
        if CYPHER_ACTIONS_WITH_SIDE_EFFECT_EXPR.search(self.statement):
            raise ValueError(
                "RawCypher: Do not include any action that has side effect"
            )

    def render(self, context: dict) -> str:
        return string.Template(self.statement).substitute(context)


class AsyncNodeSet(AsyncBaseSet):
    """
    A class representing as set of nodes matching common query parameters
    """

    def __init__(self, source) -> None:
        self.source = source  # could be a Traverse object or a node class
        if isinstance(source, AsyncTraversal):
            self.source_class = source.target_class
        elif inspect.isclass(source) and issubclass(source, AsyncStructuredNode):
            self.source_class = source
        elif isinstance(source, AsyncStructuredNode):
            self.source_class = source.__class__
        else:
            raise ValueError("Bad source for nodeset " + repr(source))

        # setup Traversal objects using relationship definitions
        install_traversals(self.source_class, self)

        self.filters: list = []
        self.q_filters = Q()
        self.order_by_elements: list = []

        # used by has()
        self.must_match: dict = {}
        self.dont_match: dict = {}

<<<<<<< HEAD
        self.relations_to_fetch: list = []
        self._extra_results: list = []
        self._subqueries: list[Tuple[str, list[str]]] = []
=======
        self.relations_to_fetch: List = []
        self._extra_results: List = []
        self._subqueries: list[Subquery] = []
>>>>>>> a0c0c003
        self._intermediate_transforms: list = []

    def __await__(self):
        return self.all().__await__()

    async def _get(self, limit=None, lazy=False, **kwargs):
        self.filter(**kwargs)
        if limit:
            self.limit = limit
        ast = await self.query_cls(self).build_ast()
        results = [node async for node in ast._execute(lazy)]
        return results

    async def get(self, lazy=False, **kwargs):
        """
        Retrieve one node from the set matching supplied parameters
        :param lazy: False by default, specify True to get nodes with id only without the parameters.
        :param kwargs: same syntax as `filter()`
        :return: node
        """
        result = await self._get(limit=2, lazy=lazy, **kwargs)
        if len(result) > 1:
            raise MultipleNodesReturned(repr(kwargs))
        if not result:
            raise self.source_class.DoesNotExist(repr(kwargs))
        return result[0]

    async def get_or_none(self, **kwargs):
        """
        Retrieve a node from the set matching supplied parameters or return none

        :param kwargs: same syntax as `filter()`
        :return: node or none
        """
        try:
            return await self.get(**kwargs)
        except self.source_class.DoesNotExist:
            return None

    async def first(self, **kwargs):
        """
        Retrieve the first node from the set matching supplied parameters

        :param kwargs: same syntax as `filter()`
        :return: node
        """
        result = await self._get(limit=1, **kwargs)
        if result:
            return result[0]
        else:
            raise self.source_class.DoesNotExist(repr(kwargs))

    async def first_or_none(self, **kwargs):
        """
        Retrieve the first node from the set matching supplied parameters or return none

        :param kwargs: same syntax as `filter()`
        :return: node or none
        """
        try:
            return await self.first(**kwargs)
        except self.source_class.DoesNotExist:
            pass
        return None

    def filter(self, *args, **kwargs) -> "AsyncBaseSet":
        """
        Apply filters to the existing nodes in the set.

        :param args: a Q object

            e.g `.filter(Q(salary__lt=10000) | Q(salary__gt=20000))`.

        :param kwargs: filter parameters

            Filters mimic Django's syntax with the double '__' to separate field and operators.

            e.g `.filter(salary__gt=20000)` results in `salary > 20000`.

            The following operators are available:

             * 'lt': less than
             * 'gt': greater than
             * 'lte': less than or equal to
             * 'gte': greater than or equal to
             * 'ne': not equal to
             * 'in': matches one of list (or tuple)
             * 'isnull': is null
             * 'regex': matches supplied regex (neo4j regex format)
             * 'exact': exactly match string (just '=')
             * 'iexact': case insensitive match string
             * 'contains': contains string
             * 'icontains': case insensitive contains
             * 'startswith': string starts with
             * 'istartswith': case insensitive string starts with
             * 'endswith': string ends with
             * 'iendswith': case insensitive string ends with

        :return: self
        """
        if args or kwargs:
            self.q_filters = Q(self.q_filters & Q(*args, **kwargs))
        return self

    def exclude(self, *args, **kwargs):
        """
        Exclude nodes from the NodeSet via filters.

        :param kwargs: filter parameters see syntax for the filter method
        :return: self
        """
        if args or kwargs:
            self.q_filters = Q(self.q_filters & ~Q(*args, **kwargs))
        return self

    def has(self, **kwargs):
        must_match, dont_match = process_has_args(self.source_class, kwargs)
        self.must_match.update(must_match)
        self.dont_match.update(dont_match)
        return self

    def order_by(self, *props):
        """
        Order by properties. Prepend with minus to do descending. Pass None to
        remove ordering.
        """
        should_remove = len(props) == 1 and props[0] is None
        if not hasattr(self, "order_by_elements") or should_remove:
            self.order_by_elements = []
            if should_remove:
                return self
        if "?" in props:
            self.order_by_elements.append("?")
        else:
            for prop in props:
                if isinstance(prop, RawCypher):
                    self.order_by_elements.append(prop)
                    continue
                prop = prop.strip()
                if prop.startswith("-"):
                    prop = prop[1:]
                    desc = True
                else:
                    desc = False

                if prop in self.source_class.defined_properties(rels=False):
                    property_obj = getattr(self.source_class, prop)
                    if isinstance(property_obj, AliasProperty):
                        prop = property_obj.aliased_to()

                self.order_by_elements.append(prop + (" DESC" if desc else ""))

        return self

    def _register_relation_to_fetch(
        self,
        relation_def: Any,
        alias: TOptional[str] = None,
        include_in_return: bool = True,
    ):
        if isinstance(relation_def, Optional):
            item = {"path": relation_def.relation, "optional": True}
        else:
            item = {"path": relation_def}
        item["include_in_return"] = include_in_return

        if alias:
            item["alias"] = alias
        return item

    def fetch_relations(self, *relation_names):
        """Specify a set of relations to traverse and return."""
        relations = []
        for relation_name in relation_names:
            relations.append(self._register_relation_to_fetch(relation_name))
        self.relations_to_fetch = relations
        return self

    def traverse_relations(self, *relation_names, **aliased_relation_names):
        """Specify a set of relations to traverse only."""
        relations = []
        for relation_name in relation_names:
            relations.append(
                self._register_relation_to_fetch(relation_name, include_in_return=False)
            )
        for alias, relation_def in aliased_relation_names.items():
            relations.append(
                self._register_relation_to_fetch(
                    relation_def, alias, include_in_return=False
                )
            )

        self.relations_to_fetch = relations
        return self

    def annotate(self, *vars, **aliased_vars):
        """Annotate node set results with extra variables."""

        def register_extra_var(vardef, varname: Union[str, None] = None):
            if isinstance(vardef, (AggregatingFunction, ScalarFunction)):
                self._extra_results.append(
                    {"vardef": vardef, "alias": varname if varname else ""}
                )
            else:
                raise NotImplementedError

        for vardef in vars:
            register_extra_var(vardef)
        for varname, vardef in aliased_vars.items():
            register_extra_var(vardef, varname)

        return self

    def _to_subgraph(self, root_node, other_nodes, subgraph):
        """Recursive method to build root_node's relation graph from subgraph."""
        root_node._relations = {}
        for name, relation_def in subgraph.items():
            for var_name, node in other_nodes.items():
                if (
                    var_name
                    not in [
                        relation_def["variable_name"],
                        relation_def["rel_variable_name"],
                    ]
                    or node is None
                ):
                    continue
                if isinstance(node, list):
                    if len(node) > 0 and isinstance(node[0], AsyncStructuredRel):
                        name += "_relationship"
                    root_node._relations[name] = []
                    for item in node:
                        root_node._relations[name].append(
                            self._to_subgraph(
                                item, other_nodes, relation_def["children"]
                            )
                        )
                else:
                    if isinstance(node, AsyncStructuredRel):
                        name += "_relationship"
                    root_node._relations[name] = self._to_subgraph(
                        node, other_nodes, relation_def["children"]
                    )

        return root_node

    async def resolve_subgraph(self) -> list:
        """
        Convert every result contained in this node set to a subgraph.

        By default, we receive results from neomodel as a list of
        nodes without the hierarchy. This method tries to rebuild this
        hierarchy without overriding anything in the node, that's why
        we use a dedicated property to store node's relations.

        """
        if (
            self.relations_to_fetch
            and not self.relations_to_fetch[0]["include_in_return"]
        ):
            raise NotImplementedError(
                "You cannot use traverse_relations() with resolve_subgraph(), use fetch_relations() instead."
            )
        results: list = []
        qbuilder = self.query_cls(self)
        await qbuilder.build_ast()
        if not qbuilder._ast.subgraph:
            raise RuntimeError(
                "Nothing to resolve. Make sure to include relations in the result using fetch_relations() or filter()."
            )
        other_nodes = {}
        root_node = None
        async for row in qbuilder._execute(dict_output=True):
            for name, node in row.items():
                if node.__class__ is self.source and "_" not in name:
                    root_node = node
                    continue
                if isinstance(node, list) and isinstance(node[0], list):
                    other_nodes[name] = node[0]
                    continue
                other_nodes[name] = node
            results.append(
                self._to_subgraph(root_node, other_nodes, qbuilder._ast.subgraph)
            )
        return results

    async def subquery(
<<<<<<< HEAD
        self, nodeset: "AsyncNodeSet", return_set: list[str]
=======
        self,
        nodeset: "AsyncNodeSet",
        return_set: List[str],
        initial_context: TOptional[List[str]] = None,
>>>>>>> a0c0c003
    ) -> "AsyncNodeSet":
        """Add a subquery to this node set.

        A subquery is a regular cypher query but executed within the context of a CALL
        statement. Such query will generally fetch additional variables which must be
        declared inside return_set variable in order to be included in the final RETURN
        statement.
        """
        namespace = f"sq{len(self._subqueries) + 1}"
        qbuilder = await nodeset.query_cls(
            nodeset, subquery_namespace=namespace
        ).build_ast()
        for var in return_set:
            if (
                var != qbuilder._ast.return_clause
                and (
                    not qbuilder._ast.additional_return
                    or var not in qbuilder._ast.additional_return
                )
                and var
                not in [res["alias"] for res in nodeset._extra_results if res["alias"]]
                and var
                not in [
                    varname
                    for tr in nodeset._intermediate_transforms
                    for varname, vardef in tr["vars"].items()
                    if vardef.get("include_in_return")
                ]
            ):
                raise RuntimeError(f"Variable '{var}' is not returned by subquery.")
        if initial_context:
            for var in initial_context:
                if type(var) is not str and not isinstance(
                    var, (NodeNameResolver, RelationNameResolver, RawCypher)
                ):
                    raise ValueError(
                        f"Wrong variable specified in initial context, should be a string or an instance of NodeNameResolver or RelationNameResolver"
                    )
        self._subqueries.append(
            {
                "query": qbuilder.build_query(),
                "query_params": qbuilder._query_params,
                "return_set": return_set,
                "initial_context": initial_context,
            }
        )
        return self

    def intermediate_transform(
        self,
        vars: dict[str, Transformation],
        distinct: bool = False,
        ordering: TOptional[list] = None,
    ) -> "AsyncNodeSet":
        if not vars:
            raise ValueError(
                "You must provide one variable at least when calling intermediate_transform()"
            )
        for name, props in vars.items():
            source = props["source"]
            if type(source) is not str and not isinstance(
                source, (NodeNameResolver, RelationNameResolver, RawCypher)
            ):
                raise ValueError(
                    f"Wrong source type specified for variable '{name}', should be a string or an instance of NodeNameResolver or RelationNameResolver"
                )
        self._intermediate_transforms.append(
            {"vars": vars, "distinct": distinct, "ordering": ordering}
        )
        return self


class AsyncTraversal(AsyncBaseSet):
    """
    Models a traversal from a node to another.

    :param source: Starting of the traversal.
    :type source: A :class:`~neomodel.core.StructuredNode` subclass, an
                  instance of such, a :class:`~neomodel.match.NodeSet` instance
                  or a :class:`~neomodel.match.Traversal` instance.
    :param name: A name for the traversal.
    :type name: :class:`str`
    :param definition: A relationship definition that most certainly deserves
                       a documentation here.
    :type definition: :class:`dict`
    """

    definition: dict
    source: Any
    source_class: Any
    target_class: Any
    name: str
    filters: list

    def __await__(self):
        return self.all().__await__()

    def __init__(self, source: Any, name: str, definition: dict) -> None:
        """
        Create a traversal

        """
        self.source = source

        if isinstance(source, AsyncTraversal):
            self.source_class = source.target_class
        elif inspect.isclass(source) and issubclass(source, AsyncStructuredNode):
            self.source_class = source
        elif isinstance(source, AsyncStructuredNode):
            self.source_class = source.__class__
        elif isinstance(source, AsyncNodeSet):
            self.source_class = source.source_class
        else:
            raise TypeError(f"Bad source for traversal: {type(source)}")

        invalid_keys = set(definition) - {
            "direction",
            "model",
            "node_class",
            "relation_type",
        }
        if invalid_keys:
            raise ValueError(f"Prohibited keys in Traversal definition: {invalid_keys}")

        self.definition = definition
        self.target_class = definition["node_class"]
        self.name = name
        self.filters: list = []

    def match(self, **kwargs):
        """
        Traverse relationships with properties matching the given parameters.

            e.g: `.match(price__lt=10)`

        :param kwargs: see `NodeSet.filter()` for syntax
        :return: self
        """
        if kwargs:
            if self.definition.get("model") is None:
                raise ValueError(
                    "match() with filter only available on relationships with a model"
                )
            output = process_filter_args(self.definition["model"], kwargs)
            if output:
                self.filters.append(output)
        return self<|MERGE_RESOLUTION|>--- conflicted
+++ resolved
@@ -1260,15 +1260,9 @@
         self.must_match: dict = {}
         self.dont_match: dict = {}
 
-<<<<<<< HEAD
         self.relations_to_fetch: list = []
         self._extra_results: list = []
-        self._subqueries: list[Tuple[str, list[str]]] = []
-=======
-        self.relations_to_fetch: List = []
-        self._extra_results: List = []
         self._subqueries: list[Subquery] = []
->>>>>>> a0c0c003
         self._intermediate_transforms: list = []
 
     def __await__(self):
@@ -1556,14 +1550,10 @@
         return results
 
     async def subquery(
-<<<<<<< HEAD
-        self, nodeset: "AsyncNodeSet", return_set: list[str]
-=======
         self,
         nodeset: "AsyncNodeSet",
-        return_set: List[str],
-        initial_context: TOptional[List[str]] = None,
->>>>>>> a0c0c003
+        return_set: list[str],
+        initial_context: TOptional[list[str]] = None,
     ) -> "AsyncNodeSet":
         """Add a subquery to this node set.
 
