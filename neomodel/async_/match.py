import inspect
import re
import string
import warnings
from dataclasses import dataclass
<<<<<<< HEAD
from typing import Any, Optional
=======
from typing import Any, Dict, List
from typing import Optional as TOptional
from typing import Tuple, Union
>>>>>>> 25b0249b

from neomodel.async_ import relationship_manager
from neomodel.async_.core import AsyncStructuredNode, adb
from neomodel.async_.relationship import AsyncStructuredRel
from neomodel.exceptions import MultipleNodesReturned
from neomodel.match_q import Q, QBase
from neomodel.properties import AliasProperty, ArrayProperty, Property
from neomodel.typing import Transformation
from neomodel.util import INCOMING, OUTGOING

CYPHER_ACTIONS_WITH_SIDE_EFFECT_EXPR = re.compile(r"(?i:MERGE|CREATE|DELETE|DETACH)")


def _rel_helper(
    lhs,
    rhs,
    ident=None,
    relation_type=None,
    direction=None,
    relation_properties=None,
    **kwargs,  # NOSONAR
):
    """
    Generate a relationship matching string, with specified parameters.
    Examples:
    relation_direction = OUTGOING: (lhs)-[relation_ident:relation_type]->(rhs)
    relation_direction = INCOMING: (lhs)<-[relation_ident:relation_type]-(rhs)
    relation_direction = EITHER: (lhs)-[relation_ident:relation_type]-(rhs)

    :param lhs: The left hand statement.
    :type lhs: str
    :param rhs: The right hand statement.
    :type rhs: str
    :param ident: A specific identity to name the relationship, or None.
    :type ident: str
    :param relation_type: None for all direct rels, * for all of any length, or a name of an explicit rel.
    :type relation_type: str
    :param direction: None or EITHER for all OUTGOING,INCOMING,EITHER. Otherwise OUTGOING or INCOMING.
    :param relation_properties: dictionary of relationship properties to match
    :returns: string
    """
    rel_props = ""

    if relation_properties:
        rel_props_str = ", ".join(
            (f"{key}: {value}" for key, value in relation_properties.items())
        )
        rel_props = f" {{{rel_props_str}}}"

    rel_def = ""
    # relation_type is unspecified
    if relation_type is None:
        rel_def = ""
    # all("*" wildcard) relation_type
    elif relation_type == "*":
        rel_def = "[*]"
    else:
        # explicit relation_type
        rel_def = f"[{ident if ident else ''}:`{relation_type}`{rel_props}]"

    stmt = ""
    if direction == OUTGOING:
        stmt = f"-{rel_def}->"
    elif direction == INCOMING:
        stmt = f"<-{rel_def}-"
    else:
        stmt = f"-{rel_def}-"

    # Make sure not to add parenthesis when they are already present
    if lhs[-1] != ")":
        lhs = f"({lhs})"
    if rhs[-1] != ")":
        rhs = f"({rhs})"

    return f"{lhs}{stmt}{rhs}"


def _rel_merge_helper(
    lhs,
    rhs,
    ident="neomodelident",
    relation_type=None,
    direction=None,
    relation_properties=None,
    **kwargs,  # NOSONAR
):
    """
    Generate a relationship merging string, with specified parameters.
    Examples:
    relation_direction = OUTGOING: (lhs)-[relation_ident:relation_type]->(rhs)
    relation_direction = INCOMING: (lhs)<-[relation_ident:relation_type]-(rhs)
    relation_direction = EITHER: (lhs)-[relation_ident:relation_type]-(rhs)

    :param lhs: The left hand statement.
    :type lhs: str
    :param rhs: The right hand statement.
    :type rhs: str
    :param ident: A specific identity to name the relationship, or None.
    :type ident: str
    :param relation_type: None for all direct rels, * for all of any length, or a name of an explicit rel.
    :type relation_type: str
    :param direction: None or EITHER for all OUTGOING,INCOMING,EITHER. Otherwise OUTGOING or INCOMING.
    :param relation_properties: dictionary of relationship properties to merge
    :returns: string
    """

    if direction == OUTGOING:
        stmt = "-{0}->"
    elif direction == INCOMING:
        stmt = "<-{0}-"
    else:
        stmt = "-{0}-"

    rel_props = ""
    rel_none_props = ""

    if relation_properties:
        rel_props_str = ", ".join(
            (
                f"{key}: {value}"
                for key, value in relation_properties.items()
                if value is not None
            )
        )
        rel_props = f" {{{rel_props_str}}}"
        if None in relation_properties.values():
            rel_prop_val_str = ", ".join(
                (
                    f"{ident}.{key}=${key!s}"
                    for key, value in relation_properties.items()
                    if value is None
                )
            )
            rel_none_props = (
                f" ON CREATE SET {rel_prop_val_str} ON MATCH SET {rel_prop_val_str}"
            )
    # relation_type is unspecified
    if relation_type is None:
        stmt = stmt.format("")
    # all("*" wildcard) relation_type
    elif relation_type == "*":
        stmt = stmt.format("[*]")
    else:
        # explicit relation_type
        stmt = stmt.format(f"[{ident}:`{relation_type}`{rel_props}]")

    return f"({lhs}){stmt}({rhs}){rel_none_props}"


# special operators
_SPECIAL_OPERATOR_IN = "IN"
_SPECIAL_OPERATOR_ARRAY_IN = "any(x IN {ident}.{prop} WHERE x IN {val})"
_SPECIAL_OPERATOR_INSENSITIVE = "(?i)"
_SPECIAL_OPERATOR_ISNULL = "IS NULL"
_SPECIAL_OPERATOR_ISNOTNULL = "IS NOT NULL"
_SPECIAL_OPERATOR_REGEX = "=~"

_UNARY_OPERATORS = (_SPECIAL_OPERATOR_ISNULL, _SPECIAL_OPERATOR_ISNOTNULL)

_REGEX_INSESITIVE = _SPECIAL_OPERATOR_INSENSITIVE + "{}"
_REGEX_CONTAINS = ".*{}.*"
_REGEX_STARTSWITH = "{}.*"
_REGEX_ENDSWITH = ".*{}"

# regex operations that require escaping
_STRING_REGEX_OPERATOR_TABLE = {
    "iexact": _REGEX_INSESITIVE,
    "contains": _REGEX_CONTAINS,
    "icontains": _SPECIAL_OPERATOR_INSENSITIVE + _REGEX_CONTAINS,
    "startswith": _REGEX_STARTSWITH,
    "istartswith": _SPECIAL_OPERATOR_INSENSITIVE + _REGEX_STARTSWITH,
    "endswith": _REGEX_ENDSWITH,
    "iendswith": _SPECIAL_OPERATOR_INSENSITIVE + _REGEX_ENDSWITH,
}
# regex operations that do not require escaping
_REGEX_OPERATOR_TABLE = {
    "iregex": _REGEX_INSESITIVE,
}
# list all regex operations, these will require formatting of the value
_REGEX_OPERATOR_TABLE.update(_STRING_REGEX_OPERATOR_TABLE)

# list all supported operators
OPERATOR_TABLE = {
    "lt": "<",
    "gt": ">",
    "lte": "<=",
    "gte": ">=",
    "ne": "<>",
    "in": _SPECIAL_OPERATOR_IN,
    "isnull": _SPECIAL_OPERATOR_ISNULL,
    "regex": _SPECIAL_OPERATOR_REGEX,
    "exact": "=",
}
# add all regex operators
OPERATOR_TABLE.update(_REGEX_OPERATOR_TABLE)

path_split_regex = re.compile(r"__(?!_)|\|")


def install_traversals(cls, node_set):
    """
    For a StructuredNode class install Traversal objects for each
    relationship definition on a NodeSet instance
    """
    rels = cls.defined_properties(rels=True, aliases=False, properties=False)

    for key in rels.keys():
        if hasattr(node_set, key):
            raise ValueError(f"Cannot install traversal '{key}' exists on NodeSet")

        rel = getattr(cls, key)
        rel.lookup_node_class()

        traversal = AsyncTraversal(source=node_set, name=key, definition=rel.definition)
        setattr(node_set, key, traversal)


def _handle_special_operators(
    property_obj: Property, key: str, value: str, operator: str, prop: str
) -> Tuple[str, str, str]:
    if operator == _SPECIAL_OPERATOR_IN:
        if not isinstance(value, (list, tuple)):
            raise ValueError(
                f"Value must be a tuple or list for IN operation {key}={value}"
            )
        if isinstance(property_obj, ArrayProperty):
            deflated_value = property_obj.deflate(value)
            operator = _SPECIAL_OPERATOR_ARRAY_IN
        else:
            deflated_value = [property_obj.deflate(v) for v in value]
    elif operator == _SPECIAL_OPERATOR_ISNULL:
        if not isinstance(value, bool):
            raise ValueError(f"Value must be a bool for isnull operation on {key}")
        operator = "IS NULL" if value else "IS NOT NULL"
        deflated_value = None
    elif operator in _REGEX_OPERATOR_TABLE.values():
        deflated_value = property_obj.deflate(value)
        if not isinstance(deflated_value, str):
            raise ValueError(f"Must be a string value for {key}")
        if operator in _STRING_REGEX_OPERATOR_TABLE.values():
            deflated_value = re.escape(deflated_value)
        deflated_value = operator.format(deflated_value)
        operator = _SPECIAL_OPERATOR_REGEX
    else:
        deflated_value = property_obj.deflate(value)

    return deflated_value, operator, prop


def _deflate_value(
    cls, property_obj: Property, key: str, value: str, operator: str, prop: str
) -> Tuple[str, str, str]:
    if isinstance(property_obj, AliasProperty):
        prop = property_obj.aliased_to()
        deflated_value = getattr(cls, prop).deflate(value)
    else:
        # handle special operators
        deflated_value, operator, prop = _handle_special_operators(
            property_obj, key, value, operator, prop
        )

    return deflated_value, operator, prop


def _initialize_filter_args_variables(cls, key: str):
    current_class = cls
    current_rel_model = None
    leaf_prop = None
    operator = "="
    is_rel_property = "|" in key
    prop = key

    return current_class, current_rel_model, leaf_prop, operator, is_rel_property, prop


def _process_filter_key(cls, key: str) -> Tuple[Property, str, str]:
    (
        current_class,
        current_rel_model,
        leaf_prop,
        operator,
        is_rel_property,
        prop,
    ) = _initialize_filter_args_variables(cls, key)

    for part in re.split(path_split_regex, key):
        defined_props = current_class.defined_properties(rels=True)
        # update defined props dictionary with relationship properties if
        # we are filtering by property
        if is_rel_property and current_rel_model:
            defined_props.update(current_rel_model.defined_properties(rels=True))
        if part in defined_props:
            if isinstance(
                defined_props[part], relationship_manager.AsyncRelationshipDefinition
            ):
                defined_props[part].lookup_node_class()
                current_class = defined_props[part].definition["node_class"]
                current_rel_model = defined_props[part].definition["model"]
        elif part in OPERATOR_TABLE:
            operator = OPERATOR_TABLE[part]
            prop, _ = prop.rsplit("__", 1)
            continue
        else:
            raise ValueError(
                f"No such property {part} on {cls.__name__}. Note that Neo4j internals like id or element_id are not allowed for use in this operation."
            )
        leaf_prop = part

    if is_rel_property and current_rel_model:
        property_obj = getattr(current_rel_model, leaf_prop)
    else:
        property_obj = getattr(current_class, leaf_prop)

    return property_obj, operator, prop


def process_filter_args(cls, kwargs) -> Dict:
    """
    loop through properties in filter parameters check they match class definition
    deflate them and convert into something easy to generate cypher from
    """
    output = {}

    for key, value in kwargs.items():
        property_obj, operator, prop = _process_filter_key(cls, key)
        deflated_value, operator, prop = _deflate_value(
            cls, property_obj, key, value, operator, prop
        )
        # map property to correct property name in the database
        db_property = prop

        output[db_property] = (operator, deflated_value)
    return output


def process_has_args(cls, kwargs):
    """
    loop through has parameters check they correspond to class rels defined
    """
    rel_definitions = cls.defined_properties(properties=False, rels=True, aliases=False)

    match, dont_match = {}, {}

    for key, value in kwargs.items():
        if key not in rel_definitions:
            raise ValueError(f"No such relation {key} defined on a {cls.__name__}")

        rhs_ident = key

        rel_definitions[key].lookup_node_class()

        if value is True:
            match[rhs_ident] = rel_definitions[key].definition
        elif value is False:
            dont_match[rhs_ident] = rel_definitions[key].definition
        elif isinstance(value, AsyncNodeSet):
            raise NotImplementedError("Not implemented yet")
        else:
            raise ValueError("Expecting True / False / NodeSet got: " + repr(value))

    return match, dont_match


class QueryAST:
    match: List[str]
    optional_match: List[str]
    where: List[str]
    with_clause: TOptional[str]
    return_clause: TOptional[str]
    order_by: TOptional[List[str]]
    skip: TOptional[int]
    limit: TOptional[int]
    result_class: TOptional[type]
    lookup: TOptional[str]
    additional_return: List[str]
    is_count: TOptional[bool]

    def __init__(
        self,
        match: TOptional[List[str]] = None,
        optional_match: TOptional[List[str]] = None,
        where: TOptional[List[str]] = None,
        with_clause: TOptional[str] = None,
        return_clause: TOptional[str] = None,
        order_by: TOptional[List[str]] = None,
        skip: TOptional[int] = None,
        limit: TOptional[int] = None,
        result_class: TOptional[type] = None,
        lookup: TOptional[str] = None,
        additional_return: TOptional[List[str]] = None,
        is_count: TOptional[bool] = False,
    ) -> None:
        self.match = match if match else []
        self.optional_match = optional_match if optional_match else []
        self.where = where if where else []
        self.with_clause = with_clause
        self.return_clause = return_clause
        self.order_by = order_by
        self.skip = skip
        self.limit = limit
        self.result_class = result_class
        self.lookup = lookup
        self.additional_return = additional_return if additional_return else []
        self.is_count = is_count
        self.subgraph: Dict = {}


class AsyncQueryBuilder:
    def __init__(self, node_set, subquery_context: bool = False) -> None:
        self.node_set = node_set
        self._ast = QueryAST()
        self._query_params: Dict = {}
        self._place_holder_registry: Dict = {}
        self._ident_count: int = 0
        self._subquery_context: bool = subquery_context

    async def build_ast(self) -> "AsyncQueryBuilder":
        if hasattr(self.node_set, "relations_to_fetch"):
            for relation in self.node_set.relations_to_fetch:
                self.build_traversal_from_path(relation, self.node_set.source)

        await self.build_source(self.node_set)

        if hasattr(self.node_set, "skip"):
            self._ast.skip = self.node_set.skip
        if hasattr(self.node_set, "limit"):
            self._ast.limit = self.node_set.limit

        return self

    async def build_source(self, source) -> str:
        if isinstance(source, AsyncTraversal):
            return await self.build_traversal(source)
        if isinstance(source, AsyncNodeSet):
            if inspect.isclass(source.source) and issubclass(
                source.source, AsyncStructuredNode
            ):
                ident = self.build_label(source.source.__label__.lower(), source.source)
            else:
                ident = await self.build_source(source.source)

            self.build_additional_match(ident, source)

            if hasattr(source, "order_by_elements"):
                self.build_order_by(ident, source)

            if source.filters or source.q_filters:
                self.build_where_stmt(
                    ident,
                    source.filters,
                    source.q_filters,
                    source_class=source.source_class,
                )

            return ident
        if isinstance(source, AsyncStructuredNode):
            return await self.build_node(source)
        raise ValueError("Unknown source type " + repr(source))

    def create_ident(self) -> str:
        self._ident_count += 1
        return f"r{self._ident_count}"

    def build_order_by(self, ident: str, source: "AsyncNodeSet") -> None:
        if "?" in source.order_by_elements:
            self._ast.with_clause = f"{ident}, rand() as r"
            self._ast.order_by = ["r"]
        else:
            order_by = []
            for elm in source.order_by_elements:
                if isinstance(elm, RawCypher):
                    order_by.append(elm.render({"n": ident}))
                    continue
                is_rel_property = "|" in elm
                if "__" not in elm and not is_rel_property:
                    prop = elm.split(" ")[0] if " " in elm else elm
                    if prop not in source.source_class.defined_properties(rels=False):
                        raise ValueError(
                            f"No such property {prop} on {source.source_class.__name__}. "
                            f"Note that Neo4j internals like id or element_id are not allowed "
                            f"for use in this operation."
                        )
                    order_by.append(f"{ident}.{elm}")
                else:
                    path, prop = elm.rsplit("__" if not is_rel_property else "|", 1)
                    result = self.lookup_query_variable(
                        path, return_relation=is_rel_property
                    )
                    if result:
                        order_by.append(f"{result[0]}.{prop}")
            self._ast.order_by = order_by

    async def build_traversal(self, traversal) -> str:
        """
        traverse a relationship from a node to a set of nodes
        """
        # build source
        rhs_label = ":" + traversal.target_class.__label__

        # build source
        rel_ident = self.create_ident()
        lhs_ident = await self.build_source(traversal.source)
        traversal_ident = f"{traversal.name}_{rel_ident}"
        rhs_ident = traversal_ident + rhs_label
        self._ast.return_clause = traversal_ident
        self._ast.result_class = traversal.target_class

        stmt = _rel_helper(
            lhs=lhs_ident,
            rhs=rhs_ident,
            ident=rel_ident,
            **traversal.definition,
        )
        self._ast.match.append(stmt)

        if traversal.filters:
            self.build_where_stmt(rel_ident, traversal.filters)

        return traversal_ident

    def _additional_return(self, name: str):
        if name not in self._ast.additional_return and name != self._ast.return_clause:
            self._ast.additional_return.append(name)

    def build_traversal_from_path(
        self, relation: dict, source_class
    ) -> Tuple[str, Any]:
        path: str = relation["path"]
        stmt: str = ""
        source_class_iterator = source_class
        parts = re.split(path_split_regex, path)
        subgraph = self._ast.subgraph
        rel_iterator: str = ""
        already_present = False
        existing_rhs_name = ""
        for index, part in enumerate(parts):
            relationship = getattr(source_class_iterator, part)
            if rel_iterator:
                rel_iterator += "__"
            rel_iterator += part
            # build source
            if "node_class" not in relationship.definition:
                relationship.lookup_node_class()
            if not stmt:
                lhs_label = source_class_iterator.__label__
                lhs_name = lhs_label.lower()
                lhs_ident = f"{lhs_name}:{lhs_label}"
                if not index:
                    # This is the first one, we make sure that 'return'
                    # contains the primary node so _contains() works
                    # as usual
                    self._ast.return_clause = lhs_name
                    if self._subquery_context:
                        # Don't include label in identifier if we are in a subquery
                        lhs_ident = lhs_name
                elif relation["include_in_return"]:
                    self._additional_return(lhs_name)
            else:
                lhs_ident = stmt

            already_present = part in subgraph
            rel_ident = self.create_ident()
            rhs_label = relationship.definition["node_class"].__label__
            if relation.get("relation_filtering"):
                rhs_name = rel_ident
            else:
                if index + 1 == len(parts) and "alias" in relation:
                    # If an alias is defined, use it to store the last hop in the path
                    rhs_name = relation["alias"]
                else:
                    rhs_name = f"{rhs_label.lower()}_{rel_iterator}"
            rhs_ident = f"{rhs_name}:{rhs_label}"
            if relation["include_in_return"] and not already_present:
                self._additional_return(rhs_name)

            if not already_present:
                subgraph[part] = {
                    "target": relationship.definition["node_class"],
                    "children": {},
                    "variable_name": rhs_name,
                    "rel_variable_name": rel_ident,
                }
            else:
                existing_rhs_name = subgraph[part][
                    (
                        "rel_variable_name"
                        if relation.get("relation_filtering")
                        else "variable_name"
                    )
                ]
            if relation["include_in_return"] and not already_present:
                self._additional_return(rel_ident)
            stmt = _rel_helper(
                lhs=lhs_ident,
                rhs=rhs_ident,
                ident=rel_ident,
                direction=relationship.definition["direction"],
                relation_type=relationship.definition["relation_type"],
            )
            source_class_iterator = relationship.definition["node_class"]
            subgraph = subgraph[part]["children"]

        if not already_present:
            if relation.get("optional"):
                self._ast.optional_match.append(stmt)
            else:
                self._ast.match.append(stmt)
            return rhs_name, relationship.definition["node_class"]

        return existing_rhs_name, relationship.definition["node_class"]

    async def build_node(self, node):
        ident = node.__class__.__name__.lower()
        place_holder = self._register_place_holder(ident)

        # Hack to emulate START to lookup a node by id
        _node_lookup = f"MATCH ({ident}) WHERE {await adb.get_id_method()}({ident})=${place_holder} WITH {ident}"
        self._ast.lookup = _node_lookup

        self._query_params[place_holder] = await adb.parse_element_id(node.element_id)

        self._ast.return_clause = ident
        self._ast.result_class = node.__class__
        return ident

    def build_label(self, ident, cls) -> str:
        """
        match nodes by a label
        """
        ident_w_label = ident + ":" + cls.__label__

        if not self._ast.return_clause and (
            not self._ast.additional_return or ident not in self._ast.additional_return
        ):
            self._ast.match.append(f"({ident_w_label})")
            self._ast.return_clause = ident
            self._ast.result_class = cls
        return ident

    def build_additional_match(self, ident, node_set):
        """
        handle additional matches supplied by 'has()' calls
        """
        source_ident = ident

        for _, value in node_set.must_match.items():
            if isinstance(value, dict):
                label = ":" + value["node_class"].__label__
                stmt = _rel_helper(lhs=source_ident, rhs=label, ident="", **value)
                self._ast.where.append(stmt)
            else:
                raise ValueError("Expecting dict got: " + repr(value))

        for _, val in node_set.dont_match.items():
            if isinstance(val, dict):
                label = ":" + val["node_class"].__label__
                stmt = _rel_helper(lhs=source_ident, rhs=label, ident="", **val)
                self._ast.where.append("NOT " + stmt)
            else:
                raise ValueError("Expecting dict got: " + repr(val))

    def _register_place_holder(self, key: str) -> str:
        if key in self._place_holder_registry:
            self._place_holder_registry[key] += 1
        else:
            self._place_holder_registry[key] = 1
        return key + "_" + str(self._place_holder_registry[key])

    def _parse_path(self, source_class, prop: str) -> Tuple[str, str, str, Any]:
        is_rel_filter = "|" in prop
        if is_rel_filter:
            path, prop = prop.rsplit("|", 1)
        else:
            path, prop = prop.rsplit("__", 1)
        result = self.lookup_query_variable(path, return_relation=is_rel_filter)
        if not result:
            ident, target_class = self.build_traversal_from_path(
                {
                    "path": path,
                    "include_in_return": True,
                    "relation_filtering": is_rel_filter,
                },
                source_class,
            )
        else:
            ident, target_class = result
        return ident, path, prop, target_class

    def _finalize_filter_statement(
        self, operator: str, ident: str, prop: str, val: Any
    ) -> str:
        if operator in _UNARY_OPERATORS:
            # unary operators do not have a parameter
            statement = f"{ident}.{prop} {operator}"
        else:
            place_holder = self._register_place_holder(ident + "_" + prop)
            if operator == _SPECIAL_OPERATOR_ARRAY_IN:
                statement = operator.format(
                    ident=ident,
                    prop=prop,
                    val=f"${place_holder}",
                )
            else:
                statement = f"{ident}.{prop} {operator} ${place_holder}"
            self._query_params[place_holder] = val

        return statement

    def _build_filter_statements(
        self, ident: str, filters, target: List[str], source_class
    ) -> None:
        for prop, op_and_val in filters.items():
            path = None
            is_rel_filter = "|" in prop
            target_class = source_class
            if "__" in prop or is_rel_filter:
                ident, path, prop, target_class = self._parse_path(source_class, prop)
            operator, val = op_and_val
            if not is_rel_filter:
                prop = target_class.defined_properties(rels=False)[
                    prop
                ].get_db_property_name(prop)
            statement = self._finalize_filter_statement(operator, ident, prop, val)
            target.append(statement)

    def _parse_q_filters(self, ident, q, source_class) -> str:
        target = []
        for child in q.children:
            if isinstance(child, QBase):
                q_childs = self._parse_q_filters(ident, child, source_class)
                if child.connector == Q.OR:
                    q_childs = "(" + q_childs + ")"
                target.append(q_childs)
            else:
                kwargs = {child[0]: child[1]}
                filters = process_filter_args(source_class, kwargs)
                self._build_filter_statements(ident, filters, target, source_class)
        ret = f" {q.connector} ".join(target)
        if q.negated:
            ret = f"NOT ({ret})"
        return ret

    def build_where_stmt(
        self, ident: str, filters, q_filters=None, source_class=None
    ) -> None:
        """
        construct a where statement from some filters
        """
        if q_filters is not None:
            stmt = self._parse_q_filters(ident, q_filters, source_class)
            if stmt:
                self._ast.where.append(stmt)
        else:
            stmts = []
            for row in filters:
                negate = False

                # pre-process NOT cases as they are nested dicts
                if "__NOT__" in row and len(row) == 1:
                    negate = True
                    row = row["__NOT__"]

                for prop, operator_and_val in row.items():
                    operator, val = operator_and_val
                    if operator in _UNARY_OPERATORS:
                        # unary operators do not have a parameter
                        statement = (
                            f"{'NOT' if negate else ''} {ident}.{prop} {operator}"
                        )
                    else:
                        place_holder = self._register_place_holder(ident + "_" + prop)
                        statement = f"{'NOT' if negate else ''} {ident}.{prop} {operator} ${place_holder}"
                        self._query_params[place_holder] = val
                    stmts.append(statement)

            self._ast.where.append(" AND ".join(stmts))

    def lookup_query_variable(
        self, path: str, return_relation: bool = False
    ) -> TOptional[Tuple[str, Any]]:
        """Retrieve the variable name generated internally for the given traversal path."""
        subgraph = self._ast.subgraph
        if not subgraph:
            return None
        traversals = re.split(path_split_regex, path)
        if len(traversals) == 0:
            raise ValueError("Can only lookup traversal variables")
        if traversals[0] not in subgraph:
            return None
        subgraph = subgraph[traversals[0]]
        if len(traversals) == 1:
            variable_to_return = f"{subgraph['rel_variable_name' if return_relation else 'variable_name']}"
            return variable_to_return, subgraph["target"]
        variable_to_return = ""
        last_property = traversals[-1]
        for part in traversals[1:]:
            child = subgraph["children"].get(part)
            if not child:
                return None
            subgraph = child
            if part == last_property:
                # if last part of prop is the last traversal
                # we are safe to lookup the variable from the query
                variable_to_return = f"{subgraph['rel_variable_name' if return_relation else 'variable_name']}"
        return variable_to_return, subgraph["target"]

    def build_query(self) -> str:
        query: str = ""

        if self._ast.lookup:
            query += self._ast.lookup

        # Instead of using only one MATCH statement for every relation
        # to follow, we use one MATCH per relation (to avoid cartesian
        # product issues...).
        # There might be optimizations to be done, using projections,
        # or pusing patterns instead of a chain of OPTIONAL MATCH.
        if self._ast.match:
            query += " MATCH "
            query += " MATCH ".join(i for i in self._ast.match)

        if self._ast.optional_match:
            query += " OPTIONAL MATCH "
            query += " OPTIONAL MATCH ".join(i for i in self._ast.optional_match)

        if self._ast.where:
            if self._ast.optional_match:
                # Make sure filtering works as expected with optional match, even if it's not performant...
                query += " WITH *"
            query += " WHERE "
            query += " AND ".join(self._ast.where)

        if self._ast.with_clause:
            query += " WITH "
            query += self._ast.with_clause

        returned_items: list[str] = []
        if hasattr(self.node_set, "_intermediate_transforms"):
            for transform in self.node_set._intermediate_transforms:
                query += " WITH "
                query += "DISTINCT " if transform.get("distinct") else ""
                injected_vars: list = []
                # Reset return list since we'll probably invalidate most variables
                self._ast.return_clause = ""
                self._ast.additional_return = []
                for name, varprops in transform["vars"].items():
                    source = varprops["source"]
                    if isinstance(source, (NodeNameResolver, RelationNameResolver)):
                        transformation = source.resolve(self)
                    else:
                        transformation = source
                    if varprops.get("source_prop"):
                        transformation += f".{varprops['source_prop']}"
                    transformation += f" AS {name}"
                    if varprops.get("include_in_return"):
                        returned_items += [name]
                    injected_vars.append(transformation)
                query += ",".join(injected_vars)
                if not transform["ordering"]:
                    continue
                query += " ORDER BY "
                ordering: list = []
                for item in transform["ordering"]:
                    if isinstance(item, RawCypher):
                        ordering.append(item.render({}))
                        continue
                    if item.startswith("-"):
                        ordering.append(f"{item[1:]} DESC")
                    else:
                        ordering.append(item)
                query += ",".join(ordering)

        if hasattr(self.node_set, "_subqueries"):
            for subquery, return_set in self.node_set._subqueries:
                outer_primary_var = self._ast.return_clause
                query += f" CALL {{ WITH {outer_primary_var} {subquery} }} "
                for varname in return_set:
                    # We declare the returned variables as "virtual" relations of the
                    # root node class to make sure they will be translated by a call to
                    # resolve_subgraph() (otherwise, they will be lost).
                    # This is probably a temporary solution until we find something better...
                    self._ast.subgraph[varname] = {
                        "target": None,  # We don't need target class in this use case
                        "children": {},
                        "variable_name": varname,
                        "rel_variable_name": varname,
                    }
                returned_items += return_set

        query += " RETURN "
        if self._ast.return_clause and not self._subquery_context:
            returned_items.append(self._ast.return_clause)
        if self._ast.additional_return:
            returned_items += self._ast.additional_return
        if hasattr(self.node_set, "_extra_results"):
            for props in self.node_set._extra_results:
                leftpart = props["vardef"].render(self)
                varname = (
                    props["alias"]
                    if props.get("alias")
                    else props["vardef"].get_internal_name()
                )
                if varname in returned_items:
                    # We're about to override an existing variable, delete it first to
                    # avoid duplicate error
                    returned_items.remove(varname)
                returned_items.append(f"{leftpart} AS {varname}")

        query += ", ".join(returned_items)

        if self._ast.order_by:
            query += " ORDER BY "
            query += ", ".join(self._ast.order_by)

        # If we return a count with pagination, pagination has to happen before RETURN
        # It will then be included in the WITH clause already
        if self._ast.skip and not self._ast.is_count:
            query += f" SKIP {self._ast.skip}"

        if self._ast.limit and not self._ast.is_count:
            query += f" LIMIT {self._ast.limit}"

        return query

    async def _count(self):
        self._ast.is_count = True
        # If we return a count with pagination, pagination has to happen before RETURN
        # Like : WITH my_var SKIP 10 LIMIT 10 RETURN count(my_var)
        self._ast.with_clause = f"{self._ast.return_clause}"
        if self._ast.skip:
            self._ast.with_clause += f" SKIP {self._ast.skip}"

        if self._ast.limit:
            self._ast.with_clause += f" LIMIT {self._ast.limit}"

        self._ast.return_clause = f"count({self._ast.return_clause})"
        # drop order_by, results in an invalid query
        self._ast.order_by = None
        # drop additional_return to avoid unexpected result
        self._ast.additional_return = None
        query = self.build_query()
        results, _ = await adb.cypher_query(query, self._query_params)
        return int(results[0][0])

    async def _contains(self, node_element_id):
        # inject id = into ast
        if not self._ast.return_clause:
            self._ast.return_clause = self._ast.additional_return[0]
        ident = self._ast.return_clause
        place_holder = self._register_place_holder(ident + "_contains")
        self._ast.where.append(
            f"{await adb.get_id_method()}({ident}) = ${place_holder}"
        )
        self._query_params[place_holder] = node_element_id
        return await self._count() >= 1

    async def _execute(self, lazy: bool = False, dict_output: bool = False):
        if lazy:
            # inject id() into return or return_set
            if self._ast.return_clause:
                self._ast.return_clause = (
                    f"{await adb.get_id_method()}({self._ast.return_clause})"
                )
            else:
                if self._ast.additional_return is not None:
                    self._ast.additional_return = [
                        f"{await adb.get_id_method()}({item})"
                        for item in self._ast.additional_return
                    ]
        query = self.build_query()
        results, prop_names = await adb.cypher_query(
            query,
            self._query_params,
            resolve_objects=True,
        )
        if dict_output:
            for item in results:
                yield dict(zip(prop_names, item))
            return
        # The following is not as elegant as it could be but had to be copied from the
        # version prior to cypher_query with the resolve_objects capability.
        # It seems that certain calls are only supposed to be focusing to the first
        # result item returned (?)
        if results and len(results[0]) == 1:
            for n in results:
                yield n[0]
        else:
            for result in results:
                yield result


class AsyncBaseSet:
    """
    Base class for all node sets.

    Contains common python magic methods, __len__, __contains__ etc
    """

    query_cls = AsyncQueryBuilder
    source_class: AsyncStructuredNode

    async def all(self, lazy=False):
        """
        Return all nodes belonging to the set
        :param lazy: False by default, specify True to get nodes with id only without the parameters.
        :return: list of nodes
        :rtype: list
        """
        ast = await self.query_cls(self).build_ast()
        results = [
            node async for node in ast._execute(lazy)
        ]  # Collect all nodes asynchronously
        return results

    async def __aiter__(self):
        ast = await self.query_cls(self).build_ast()
        async for item in ast._execute():
            yield item

    async def get_len(self):
        ast = await self.query_cls(self).build_ast()
        return await ast._count()

    async def check_bool(self) -> bool:
        """
        Override for __bool__ dunder method.
        :return: True if the set contains any nodes, False otherwise
        :rtype: bool
        """
        ast = await self.query_cls(self).build_ast()
        _count = await ast._count()
        return _count > 0

    async def check_nonzero(self) -> bool:
        """
        Override for __bool__ dunder method.
        :return: True if the set contains any node, False otherwise
        :rtype: bool
        """
        return await self.check_bool()

    async def check_contains(self, obj):
        if isinstance(obj, AsyncStructuredNode):
            if hasattr(obj, "element_id") and obj.element_id is not None:
                ast = await self.query_cls(self).build_ast()
                obj_element_id = await adb.parse_element_id(obj.element_id)
                return await ast._contains(obj_element_id)
            raise ValueError("Unsaved node: " + repr(obj))

        raise ValueError("Expecting StructuredNode instance")

    async def get_item(self, key):
        if isinstance(key, slice):
            if key.stop and key.start:
                self.limit = key.stop - key.start
                self.skip = key.start
            elif key.stop:
                self.limit = key.stop
            elif key.start:
                self.skip = key.start

            return self

        if isinstance(key, int):
            self.skip = key
            self.limit = 1

            ast = await self.query_cls(self).build_ast()
            _first_item = [node async for node in ast._execute()][0]
            return _first_item

        return None


@dataclass
class Optional:  # type: ignore[no-redef]
    """Simple relation qualifier."""

    relation: str


@dataclass
class RelationNameResolver:
    """Helper to refer to a relation variable name.

    Since variable names are generated automatically within MATCH statements (for
    anything injected using fetch_relations or traverse_relations), we need a way to
    retrieve them.

    """

    relation: str

    def resolve(self, qbuilder: AsyncQueryBuilder) -> str:
        result = qbuilder.lookup_query_variable(self.relation, True)
        if result is None:
            raise ValueError(
                f"Unable to resolve variable name for relation {self.relation}"
            )
        return result[0]


@dataclass
class NodeNameResolver:
    """Helper to refer to a node variable name.

    Since variable names are generated automatically within MATCH statements (for
    anything injected using fetch_relations or traverse_relations), we need a way to
    retrieve them.

    """

    node: str

    def resolve(self, qbuilder: AsyncQueryBuilder) -> str:
        result = qbuilder.lookup_query_variable(self.node)
        if result is None:
            raise ValueError(f"Unable to resolve variable name for node {self.node}")
        return result[0]


@dataclass
class BaseFunction:
    input_name: Union[str, "BaseFunction", NodeNameResolver, RelationNameResolver]

    def __post_init__(self) -> None:
        self._internal_name: str = ""

    def get_internal_name(self) -> str:
        return self._internal_name

    def resolve_internal_name(self, qbuilder: AsyncQueryBuilder) -> str:
        if isinstance(self.input_name, (NodeNameResolver, RelationNameResolver)):
            self._internal_name = self.input_name.resolve(qbuilder)
        else:
            self._internal_name = str(self.input_name)
        return self._internal_name

    def render(self, qbuilder: AsyncQueryBuilder) -> str:
        raise NotImplementedError


@dataclass
class AggregatingFunction(BaseFunction):
    """Base aggregating function class."""

    pass


@dataclass
class Collect(AggregatingFunction):
    """collect() function."""

    distinct: bool = False

    def render(self, qbuilder: AsyncQueryBuilder) -> str:
        varname = self.resolve_internal_name(qbuilder)
        if self.distinct:
            return f"collect(DISTINCT {varname})"
        return f"collect({varname})"


@dataclass
class ScalarFunction(BaseFunction):
    """Base scalar function class."""

    pass


@dataclass
class Last(ScalarFunction):
    """last() function."""

    def render(self, qbuilder: AsyncQueryBuilder) -> str:
        if isinstance(self.input_name, str):
            content = str(self.input_name)
        elif isinstance(self.input_name, BaseFunction):
            content = self.input_name.render(qbuilder)
            self._internal_name = self.input_name.get_internal_name()
        else:
            content = self.resolve_internal_name(qbuilder)
        return f"last({content})"


@dataclass
class RawCypher:
    """Helper to inject raw cypher statement.

    Can be used in order_by() call for example.

    """

    statement: str

    def __post_init__(self):
        if CYPHER_ACTIONS_WITH_SIDE_EFFECT_EXPR.search(self.statement):
            raise ValueError(
                "RawCypher: Do not include any action that has side effect"
            )

    def render(self, context: Dict) -> str:
        return string.Template(self.statement).substitute(context)


class AsyncNodeSet(AsyncBaseSet):
    """
    A class representing as set of nodes matching common query parameters
    """

    def __init__(self, source) -> None:
        self.source = source  # could be a Traverse object or a node class
        if isinstance(source, AsyncTraversal):
            self.source_class = source.target_class
        elif inspect.isclass(source) and issubclass(source, AsyncStructuredNode):
            self.source_class = source
        elif isinstance(source, AsyncStructuredNode):
            self.source_class = source.__class__
        else:
            raise ValueError("Bad source for nodeset " + repr(source))

        # setup Traversal objects using relationship definitions
        install_traversals(self.source_class, self)

        self.filters: List = []
        self.q_filters = Q()
        self.order_by_elements: List = []

        # used by has()
        self.must_match: Dict = {}
        self.dont_match: Dict = {}

        self.relations_to_fetch: List = []
        self._extra_results: List = []
        self._subqueries: list[Tuple[str, list[str]]] = []
        self._intermediate_transforms: list = []

    def __await__(self):
        return self.all().__await__()

    async def _get(self, limit=None, lazy=False, **kwargs):
        self.filter(**kwargs)
        if limit:
            self.limit = limit
        ast = await self.query_cls(self).build_ast()
        results = [node async for node in ast._execute(lazy)]
        return results

    async def get(self, lazy=False, **kwargs):
        """
        Retrieve one node from the set matching supplied parameters
        :param lazy: False by default, specify True to get nodes with id only without the parameters.
        :param kwargs: same syntax as `filter()`
        :return: node
        """
        result = await self._get(limit=2, lazy=lazy, **kwargs)
        if len(result) > 1:
            raise MultipleNodesReturned(repr(kwargs))
        if not result:
            raise self.source_class.DoesNotExist(repr(kwargs))
        return result[0]

    async def get_or_none(self, **kwargs):
        """
        Retrieve a node from the set matching supplied parameters or return none

        :param kwargs: same syntax as `filter()`
        :return: node or none
        """
        try:
            return await self.get(**kwargs)
        except self.source_class.DoesNotExist:
            return None

    async def first(self, **kwargs):
        """
        Retrieve the first node from the set matching supplied parameters

        :param kwargs: same syntax as `filter()`
        :return: node
        """
        result = await self._get(limit=1, **kwargs)
        if result:
            return result[0]
        else:
            raise self.source_class.DoesNotExist(repr(kwargs))

    async def first_or_none(self, **kwargs):
        """
        Retrieve the first node from the set matching supplied parameters or return none

        :param kwargs: same syntax as `filter()`
        :return: node or none
        """
        try:
            return await self.first(**kwargs)
        except self.source_class.DoesNotExist:
            pass
        return None

    def filter(self, *args, **kwargs) -> "AsyncBaseSet":
        """
        Apply filters to the existing nodes in the set.

        :param args: a Q object

            e.g `.filter(Q(salary__lt=10000) | Q(salary__gt=20000))`.

        :param kwargs: filter parameters

            Filters mimic Django's syntax with the double '__' to separate field and operators.

            e.g `.filter(salary__gt=20000)` results in `salary > 20000`.

            The following operators are available:

             * 'lt': less than
             * 'gt': greater than
             * 'lte': less than or equal to
             * 'gte': greater than or equal to
             * 'ne': not equal to
             * 'in': matches one of list (or tuple)
             * 'isnull': is null
             * 'regex': matches supplied regex (neo4j regex format)
             * 'exact': exactly match string (just '=')
             * 'iexact': case insensitive match string
             * 'contains': contains string
             * 'icontains': case insensitive contains
             * 'startswith': string starts with
             * 'istartswith': case insensitive string starts with
             * 'endswith': string ends with
             * 'iendswith': case insensitive string ends with

        :return: self
        """
        if args or kwargs:
            self.q_filters = Q(self.q_filters & Q(*args, **kwargs))
        return self

    def exclude(self, *args, **kwargs):
        """
        Exclude nodes from the NodeSet via filters.

        :param kwargs: filter parameters see syntax for the filter method
        :return: self
        """
        if args or kwargs:
            self.q_filters = Q(self.q_filters & ~Q(*args, **kwargs))
        return self

    def has(self, **kwargs):
        must_match, dont_match = process_has_args(self.source_class, kwargs)
        self.must_match.update(must_match)
        self.dont_match.update(dont_match)
        return self

    def order_by(self, *props):
        """
        Order by properties. Prepend with minus to do descending. Pass None to
        remove ordering.
        """
        should_remove = len(props) == 1 and props[0] is None
        if not hasattr(self, "order_by_elements") or should_remove:
            self.order_by_elements = []
            if should_remove:
                return self
        if "?" in props:
            self.order_by_elements.append("?")
        else:
            for prop in props:
                if isinstance(prop, RawCypher):
                    self.order_by_elements.append(prop)
                    continue
                prop = prop.strip()
                if prop.startswith("-"):
                    prop = prop[1:]
                    desc = True
                else:
                    desc = False

                if prop in self.source_class.defined_properties(rels=False):
                    property_obj = getattr(self.source_class, prop)
                    if isinstance(property_obj, AliasProperty):
                        prop = property_obj.aliased_to()

                self.order_by_elements.append(prop + (" DESC" if desc else ""))

        return self

    def _register_relation_to_fetch(
        self,
        relation_def: Any,
        alias: TOptional[str] = None,
        include_in_return: bool = True,
    ):
        if isinstance(relation_def, Optional):
            item = {"path": relation_def.relation, "optional": True}
        else:
            item = {"path": relation_def}
        item["include_in_return"] = include_in_return
        if alias:
            item["alias"] = alias
        return item

    def fetch_relations(self, *relation_names):
        """Specify a set of relations to traverse and return."""
        relations = []
        for relation_name in relation_names:
<<<<<<< HEAD
            if isinstance(relation_name, Optional):  # type: ignore[arg-type]
                item = {"path": relation_name.relation, "optional": True}
            else:
                item = {"path": relation_name}
            relations.append(item)
=======
            relations.append(self._register_relation_to_fetch(relation_name))
        self.relations_to_fetch = relations
        return self

    def traverse_relations(self, *relation_names, **aliased_relation_names):
        """Specify a set of relations to traverse only."""
        relations = []
        for relation_name in relation_names:
            relations.append(
                self._register_relation_to_fetch(relation_name, include_in_return=False)
            )
        for alias, relation_def in aliased_relation_names.items():
            relations.append(
                self._register_relation_to_fetch(
                    relation_def, alias, include_in_return=False
                )
            )

>>>>>>> 25b0249b
        self.relations_to_fetch = relations
        return self

    def annotate(self, *vars, **aliased_vars):
        """Annotate node set results with extra variables."""

        def register_extra_var(vardef, varname: Union[str, None] = None):
            if isinstance(vardef, (AggregatingFunction, ScalarFunction)):
                self._extra_results.append(
                    {"vardef": vardef, "alias": varname if varname else ""}
                )
            else:
                raise NotImplementedError

        for vardef in vars:
            register_extra_var(vardef)
        for varname, vardef in aliased_vars.items():
            register_extra_var(vardef, varname)

        return self

    def _to_subgraph(self, root_node, other_nodes, subgraph):
        """Recursive method to build root_node's relation graph from subgraph."""
        root_node._relations = {}
        for name, relation_def in subgraph.items():
            for var_name, node in other_nodes.items():
                if (
                    var_name
                    not in [
                        relation_def["variable_name"],
                        relation_def["rel_variable_name"],
                    ]
                    or node is None
                ):
                    continue
                if isinstance(node, list):
                    if len(node) > 0 and isinstance(node[0], AsyncStructuredRel):
                        name += "_relationship"
                    root_node._relations[name] = []
                    for item in node:
                        root_node._relations[name].append(
                            self._to_subgraph(
                                item, other_nodes, relation_def["children"]
                            )
                        )
                else:
                    if isinstance(node, AsyncStructuredRel):
                        name += "_relationship"
                    root_node._relations[name] = self._to_subgraph(
                        node, other_nodes, relation_def["children"]
                    )

        return root_node

    async def resolve_subgraph(self) -> list:
        """
        Convert every result contained in this node set to a subgraph.

        By default, we receive results from neomodel as a list of
        nodes without the hierarchy. This method tries to rebuild this
        hierarchy without overriding anything in the node, that's why
        we use a dedicated property to store node's relations.

        """
        if (
            self.relations_to_fetch
            and not self.relations_to_fetch[0]["include_in_return"]
        ):
            raise NotImplementedError(
                "You cannot use traverse_relations() with resolve_subgraph(), use fetch_relations() instead."
            )
        results: list = []
        qbuilder = self.query_cls(self)
        await qbuilder.build_ast()
        if not qbuilder._ast.subgraph:
            raise RuntimeError(
                "Nothing to resolve. Make sure to include relations in the result using fetch_relations() or filter()."
            )
        other_nodes = {}
        root_node = None
        async for row in qbuilder._execute(dict_output=True):
            for name, node in row.items():
                if node.__class__ is self.source and "_" not in name:
                    root_node = node
                    continue
                if isinstance(node, list) and isinstance(node[0], list):
                    other_nodes[name] = node[0]
                    continue
                other_nodes[name] = node
            results.append(
                self._to_subgraph(root_node, other_nodes, qbuilder._ast.subgraph)
            )
        return results

    async def subquery(
        self, nodeset: "AsyncNodeSet", return_set: List[str]
    ) -> "AsyncNodeSet":
        """Add a subquery to this node set.

        A subquery is a regular cypher query but executed within the context of a CALL
        statement. Such query will generally fetch additional variables which must be
        declared inside return_set variable in order to be included in the final RETURN
        statement.
        """
        qbuilder = await nodeset.query_cls(nodeset, subquery_context=True).build_ast()
        for var in return_set:
            if (
                var != qbuilder._ast.return_clause
                and var not in qbuilder._ast.additional_return
                and var
                not in [res["alias"] for res in nodeset._extra_results if res["alias"]]
            ):
                raise RuntimeError(f"Variable '{var}' is not returned by subquery.")
        self._subqueries.append((qbuilder.build_query(), return_set))
        return self

    def intermediate_transform(
        self,
        vars: Dict[str, Transformation],
        distinct: bool = False,
        ordering: TOptional[list] = None,
    ) -> "AsyncNodeSet":
        if not vars:
            raise ValueError(
                "You must provide one variable at least when calling intermediate_transform()"
            )
        for name, props in vars.items():
            source = props["source"]
            if type(source) is not str and not isinstance(
                source, (NodeNameResolver, RelationNameResolver, RawCypher)
            ):
                raise ValueError(
                    f"Wrong source type specified for variable '{name}', should be a string or an instance of NodeNameResolver or RelationNameResolver"
                )
        self._intermediate_transforms.append(
            {"vars": vars, "distinct": distinct, "ordering": ordering}
        )
        return self


class AsyncTraversal(AsyncBaseSet):
    """
    Models a traversal from a node to another.

    :param source: Starting of the traversal.
    :type source: A :class:`~neomodel.core.StructuredNode` subclass, an
                  instance of such, a :class:`~neomodel.match.NodeSet` instance
                  or a :class:`~neomodel.match.Traversal` instance.
    :param name: A name for the traversal.
    :type name: :class:`str`
    :param definition: A relationship definition that most certainly deserves
                       a documentation here.
    :type definition: :class:`dict`
    """

    definition: dict
    source: Any
    source_class: Any
    target_class: Any
    name: str
    filters: list

    def __await__(self):
        return self.all().__await__()

<<<<<<< HEAD
    def __init__(self, source: Any, name: str, definition: dict):
=======
    def __init__(self, source, name, definition) -> None:
>>>>>>> 25b0249b
        """
        Create a traversal

        """
        self.source = source

        if isinstance(source, AsyncTraversal):
            self.source_class = source.target_class
        elif inspect.isclass(source) and issubclass(source, AsyncStructuredNode):
            self.source_class = source
        elif isinstance(source, AsyncStructuredNode):
            self.source_class = source.__class__
        elif isinstance(source, AsyncNodeSet):
            self.source_class = source.source_class
        else:
            raise TypeError(f"Bad source for traversal: {type(source)}")

        invalid_keys = set(definition) - {
            "direction",
            "model",
            "node_class",
            "relation_type",
        }
        if invalid_keys:
            raise ValueError(f"Prohibited keys in Traversal definition: {invalid_keys}")

        self.definition = definition
        self.target_class = definition["node_class"]
        self.name = name
        self.filters: List = []

    def match(self, **kwargs):
        """
        Traverse relationships with properties matching the given parameters.

            e.g: `.match(price__lt=10)`

        :param kwargs: see `NodeSet.filter()` for syntax
        :return: self
        """
        if kwargs:
            if self.definition.get("model") is None:
                raise ValueError(
                    "match() with filter only available on relationships with a model"
                )
            output = process_filter_args(self.definition["model"], kwargs)
            if output:
                self.filters.append(output)
        return self<|MERGE_RESOLUTION|>--- conflicted
+++ resolved
@@ -3,13 +3,10 @@
 import string
 import warnings
 from dataclasses import dataclass
-<<<<<<< HEAD
-from typing import Any, Optional
-=======
 from typing import Any, Dict, List
+from typing import Optional
 from typing import Optional as TOptional
 from typing import Tuple, Union
->>>>>>> 25b0249b
 
 from neomodel.async_ import relationship_manager
 from neomodel.async_.core import AsyncStructuredNode, adb
@@ -1409,6 +1406,7 @@
         else:
             item = {"path": relation_def}
         item["include_in_return"] = include_in_return
+
         if alias:
             item["alias"] = alias
         return item
@@ -1417,13 +1415,6 @@
         """Specify a set of relations to traverse and return."""
         relations = []
         for relation_name in relation_names:
-<<<<<<< HEAD
-            if isinstance(relation_name, Optional):  # type: ignore[arg-type]
-                item = {"path": relation_name.relation, "optional": True}
-            else:
-                item = {"path": relation_name}
-            relations.append(item)
-=======
             relations.append(self._register_relation_to_fetch(relation_name))
         self.relations_to_fetch = relations
         return self
@@ -1442,7 +1433,6 @@
                 )
             )
 
->>>>>>> 25b0249b
         self.relations_to_fetch = relations
         return self
 
@@ -1608,11 +1598,7 @@
     def __await__(self):
         return self.all().__await__()
 
-<<<<<<< HEAD
-    def __init__(self, source: Any, name: str, definition: dict):
-=======
-    def __init__(self, source, name, definition) -> None:
->>>>>>> 25b0249b
+    def __init__(self, source: Any, name: str, definition: dict) -> None:
         """
         Create a traversal
 
