--- conflicted
+++ resolved
@@ -622,13 +622,9 @@
                     rhs_name = relation["alias"]
                 else:
                     rhs_name = f"{rhs_label.lower()}_{rel_iterator}"
-<<<<<<< HEAD
-                    rhs_name = self.create_node_identifier(rhs_name, rel_iterator)
-            rhs_ident = f"{rhs_name}:{rhs_label}"
-=======
                     rhs_name = self.create_node_identifier(rhs_name)
                 rhs_ident = f"{rhs_name}:{rhs_label}"
->>>>>>> 7f0d4c5f
+
             if relation["include_in_return"] and not already_present:
                 self._additional_return(rhs_name)
 
