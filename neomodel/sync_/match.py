--- conflicted
+++ resolved
@@ -1258,15 +1258,9 @@
         self.must_match: dict = {}
         self.dont_match: dict = {}
 
-<<<<<<< HEAD
         self.relations_to_fetch: list = []
         self._extra_results: list = []
-        self._subqueries: list[Tuple[str, list[str]]] = []
-=======
-        self.relations_to_fetch: List = []
-        self._extra_results: List = []
         self._subqueries: list[Subquery] = []
->>>>>>> a0c0c003
         self._intermediate_transforms: list = []
 
     def __await__(self):
@@ -1553,16 +1547,12 @@
             )
         return results
 
-<<<<<<< HEAD
-    def subquery(self, nodeset: "NodeSet", return_set: list[str]) -> "NodeSet":
-=======
     def subquery(
         self,
         nodeset: "NodeSet",
-        return_set: List[str],
-        initial_context: TOptional[List[str]] = None,
+        return_set: list[str],
+        initial_context: TOptional[list[str]] = None,
     ) -> "NodeSet":
->>>>>>> a0c0c003
         """Add a subquery to this node set.
 
         A subquery is a regular cypher query but executed within the context of a CALL
