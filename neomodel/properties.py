--- conflicted
+++ resolved
@@ -379,13 +379,7 @@
             ]:
                 if getattr(base_property, illegal_attr, None):
                     raise ValueError(
-<<<<<<< HEAD
-                        'ArrayProperty base_property cannot have "{0}" set'.format(
-                            illegal_attr
-                        )
-=======
-                        f'ArrayProperty base_property cannot have "{ilegal_attr}" set'
->>>>>>> fb3ad1af
+                        f'ArrayProperty base_property cannot have "{illegal_attr}" set'
                     )
 
         self.base_property = base_property
