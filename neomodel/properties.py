import functools
import json
import re
import uuid
from abc import ABCMeta, abstractmethod
from datetime import date, datetime
<<<<<<< HEAD
from typing import Any, Optional
=======
from typing import Any
>>>>>>> 25b0249b

import neo4j.time
import pytz

from neomodel import config
from neomodel.exceptions import DeflateError, InflateError, NeomodelException

TOO_MANY_DEFAULTS = "too many defaults"


def validator(fn):
    fn_name = fn.func_name if hasattr(fn, "func_name") else fn.__name__
    if fn_name not in ["inflate", "deflate"]:
        raise ValueError("Unknown Property method " + fn_name)

    @functools.wraps(fn)
    def _validator(self, value, obj=None, rethrow=True):
        if rethrow:
            try:
                return fn(self, value)
            except Exception as e:
                if fn_name == "inflate":
                    raise InflateError(self.name, self.owner, str(e), obj) from e
                elif fn_name == "deflate":
                    raise DeflateError(self.name, self.owner, str(e), obj) from e
                else:
                    raise NeomodelException("Unknown Property method " + fn_name) from e
        else:
            # For using with ArrayProperty where we don't want an Inflate/Deflate error.
            return fn(self, value)

    return _validator


class FulltextIndex:
    """
    Fulltext index definition
    """

    def __init__(
        self,
        analyzer="standard-no-stop-words",
        eventually_consistent=False,
    ):
        """
        Initializes new fulltext index definition with analyzer and eventually consistent

        :param str analyzer: The analyzer to use. Defaults to "standard-no-stop-words".
        :param bool eventually_consistent: Whether the index should be eventually consistent. Defaults to False.
        """
        self.analyzer = analyzer
        self.eventually_consistent = eventually_consistent


class VectorIndex:
    """
    Vector index definition
    """

    def __init__(self, dimensions=1536, similarity_function="cosine"):
        """
        Initializes new vector index definition with dimensions and similarity

        :param int dimensions: The number of dimensions of the vector. Defaults to 1536.
        :param str similarity_function: The similarity algorithm to use. Defaults to "cosine".
        """
        self.dimensions = dimensions
        self.similarity_function = similarity_function


class Property(metaclass=ABCMeta):
    """
    Base class for object properties.

    :param unique_index: Creates a unique index for this property. Defaults to
                         ``False``.
    :type unique_index: :class:`bool`
    :param index: Creates an index for this property. Defaults to ``False``.
    :type index: :class:`bool`
    :param fulltext_index: Creates a fulltext index for this property. Defaults to ``None``.
    :type fulltext_index: :class:`FulltextIndex`
    :param vector_index: Creates a vector index for this property. Defaults to ``None``.
    :type vector_index: :class:`VectorIndex`
    :param required: Marks the property as required. Defaults to ``False``.
    :type required: :class:`bool`
    :param default: A default value or callable that returns one to set when a
                    node is initialized without specifying this property.
    :param db_property: A name that this property maps to in the database.
                        Defaults to the model's property name.
    :type db_property: :class:`str`
    :param label: Optional, used by ``django_neomodel``.
    :type label: :class:`str`
    :param help_text: Optional, used by ``django_neomodel``.
    :type help_text: :class:`str`
    """

    form_field_class = "CharField"
    name: Optional[str] = None
    owner: Optional[Any] = None
    unique_index: bool = False
    index: bool = False
    fulltext_index: Optional[FulltextIndex] = None
    vector_index: Optional[VectorIndex] = None
    required: bool = False
    default: Any = None
    db_property: Optional[str] = None
    label: Optional[str] = None
    help_text: Optional[str] = None

    # pylint:disable=unused-argument
    def __init__(
        self,
        name: Optional[str] = None,
        owner: Optional[Any] = None,
        unique_index=False,
        index=False,
        fulltext_index: Optional[FulltextIndex] = None,
        vector_index: Optional[VectorIndex] = None,
        required=False,
        default=None,
        db_property=None,
        label=None,
        help_text=None,
        **kwargs,
    ):
        if default is not None and required:
            raise ValueError(
                "The arguments `required` and `default` are mutually exclusive."
            )
        if unique_index and index:
            raise ValueError(
                "The arguments `unique_index` and `index` are mutually exclusive."
            )

        self.required = required
        self.unique_index = unique_index
        self.index = index
        self.fulltext_index = fulltext_index
        self.vector_index = vector_index
        self.default = default
        self.has_default = self.default is not None
        self.db_property = db_property
        self.label = label
        self.help_text = help_text

    def default_value(self):
        """
        Generate a default value

        :return: the value
        """
        if self.has_default:
            if hasattr(self.default, "__call__"):
                return self.default()
            return self.default
        raise ValueError("No default value specified")

    def get_db_property_name(self, attribute_name):
        """
        Returns the name that should be used for the property in the database. This is db_property if supplied upon
        construction, otherwise the given attribute_name from the model is used.
        """
        return self.db_property or attribute_name

    @property
    def is_indexed(self):
        return self.unique_index or self.index

    @abstractmethod
    def deflate(self, value: Any) -> Any:
        pass


class NormalizedProperty(Property):
    """
    Base class for normalized properties. These use the same normalization
    method to in- or deflating.
    """

    @validator
    def inflate(self, value):
        return self.normalize(value)

    @validator
    def deflate(self, value):
        return self.normalize(value)

    def default_value(self):
        default = super().default_value()
        return self.normalize(default)

    def normalize(self, value):
        raise NotImplementedError("Specialize normalize method")


class RegexProperty(NormalizedProperty):
    r"""
    Validates a property against a regular expression.

    If sub-classing set:

        expression = r'[^@]+@[^@]+\.[^@]+'
    """

    form_field_class = "RegexField"

    expression: str

    def __init__(self, expression=None, **kwargs):
        """
        Initializes new property with an expression.

        :param str expression: regular expression validating this property
        """
        super().__init__(**kwargs)
        self.expression = expression or self.expression

    def normalize(self, value):
        normal = str(value)
        if not re.match(self.expression, normal):
            raise ValueError(f"{value!r} does not match {self.expression!r}")
        return normal


class EmailProperty(RegexProperty):
    """
    Store email addresses
    """

    form_field_class = "EmailField"
    expression = r"[^@]+@[^@]+\.[^@]+"


class StringProperty(NormalizedProperty):
    """
    Stores a unicode string

    :param choices: A mapping of valid strings to label strings that are used
                    to display information in an application. If the default
                    value ``None`` is used, any string is valid.
    :type choices: Any type that can be used to initiate a :class:`dict`.
    :param max_length: The maximum non-zero length that this attribute can be
    :type max_length: int
    """

    def __init__(self, choices=None, max_length=None, **kwargs):
        if max_length is not None:
            if choices is not None:
                raise ValueError(
                    "The arguments `choices` and `max_length` are mutually exclusive."
                )
            if max_length < 1:
                raise ValueError("`max_length` cannot be zero or take negative values.")

        super().__init__(**kwargs)

        self.max_length = max_length
        if choices is None:
            self.choices = None
        else:
            try:
                self.choices = dict(choices)
            except Exception as exc:
                raise ValueError(
                    "The choices argument must be convertible to a dictionary."
                ) from exc
            self.form_field_class = "TypedChoiceField"

    def normalize(self, value):
        # One thing to note here is that the following two checks can remain uncoupled
        # as long as it is guaranteed (by the constructor) that `choices` and `max_length`
        # are mutually exclusive. If that check in the constructor ever has to be removed,
        # these two validation checks here will have to be coupled so that having set
        # `choices` overrides having set the `max_length`.
        if self.choices is not None and value not in self.choices:
            raise ValueError(f"Invalid choice: {value}")
        if self.max_length is not None and len(value) > self.max_length:
            raise ValueError(
                f"Property max length exceeded. Expected {self.max_length}, got {len(value)} == len('{value}')"
            )
        return str(value)

    def default_value(self):
        return self.normalize(super().default_value())


class IntegerProperty(Property):
    """
    Stores an Integer value
    """

    form_field_class = "IntegerField"

    @validator
    def inflate(self, value):
        return int(value)

    @validator
    def deflate(self, value):
        return int(value)

    def default_value(self):
        return int(super().default_value())


class ArrayProperty(Property):
    """
    Stores a list of items
    """

    def __init__(self, base_property=None, **kwargs):
        """
        Store a list of values, optionally of a specific type.

        :param base_property: List item type e.g StringProperty for string
        :type: Property
        """

        # list item type
        if base_property is not None:
            if not isinstance(base_property, Property):
                raise TypeError("Expecting neomodel Property")

            if isinstance(base_property, ArrayProperty):
                raise TypeError("Cannot have nested ArrayProperty")

            for illegal_attr in [
                "default",
                "index",
                "unique_index",
                "required",
            ]:
                if getattr(base_property, illegal_attr, None):
                    raise ValueError(
                        f'ArrayProperty base_property cannot have "{illegal_attr}" set'
                    )

        self.base_property = base_property

        super().__init__(**kwargs)

    @validator
    def inflate(self, value):
        if self.base_property:
            return [self.base_property.inflate(item, rethrow=False) for item in value]

        return list(value)

    @validator
    def deflate(self, value):
        if self.base_property:
            return [self.base_property.deflate(item, rethrow=False) for item in value]

        return list(value)

    def default_value(self):
        return list(super().default_value())


class FloatProperty(Property):
    """
    Store a floating point value
    """

    form_field_class = "FloatField"

    @validator
    def inflate(self, value):
        return float(value)

    @validator
    def deflate(self, value):
        return float(value)

    def default_value(self):
        return float(super().default_value())


class BooleanProperty(Property):
    """
    Stores a boolean value
    """

    form_field_class = "BooleanField"

    @validator
    def inflate(self, value):
        return bool(value)

    @validator
    def deflate(self, value):
        return bool(value)

    def default_value(self):
        return bool(super().default_value())


class DateProperty(Property):
    """
    Stores a date
    """

    form_field_class = "DateField"

    @validator
    def inflate(self, value):
        if isinstance(value, neo4j.time.DateTime):
            value = date(value.year, value.month, value.day)
        elif isinstance(value, str) and "T" in value:
            value = value[: value.find("T")]
        return datetime.strptime(str(value), "%Y-%m-%d").date()

    @validator
    def deflate(self, value):
        if not isinstance(value, date):
            msg = f"datetime.date object expected, got {repr(value)}"
            raise ValueError(msg)
        return value.isoformat()


class DateTimeFormatProperty(Property):
    """
    Store a datetime by custom format
    :param default_now: If ``True``, the creation time (Local) will be used as default.
    Defaults to ``False``.
    :param format:      Date format string, default is %Y-%m-%d

    :type default_now:  :class:`bool`
    :type format:       :class:`str`
    """

    form_field_class = "DateTimeFormatField"

    def __init__(self, default_now=False, format="%Y-%m-%d", **kwargs):
        if default_now:
            if "default" in kwargs:
                raise ValueError(TOO_MANY_DEFAULTS)
            kwargs["default"] = datetime.now()

        self.format = format
        super().__init__(**kwargs)

    @validator
    def inflate(self, value):
        return datetime.strptime(str(value), self.format)

    @validator
    def deflate(self, value):
        if not isinstance(value, datetime):
            raise ValueError(f"datetime object expected, got {type(value)}.")
        return datetime.strftime(value, self.format)


class DateTimeProperty(Property):
    """A property representing a :class:`datetime.datetime` object as
    unix epoch.

    :param default_now: If ``True``, the creation time (UTC) will be used as default.
                        Defaults to ``False``.
    :type default_now: :class:`bool`
    """

    form_field_class = "DateTimeField"

    def __init__(self, default_now=False, **kwargs):
        if default_now:
            if "default" in kwargs:
                raise ValueError(TOO_MANY_DEFAULTS)
            kwargs["default"] = lambda: datetime.utcnow().replace(tzinfo=pytz.utc)

        super().__init__(**kwargs)

    @validator
    def inflate(self, value):
        try:
            epoch = float(value)
        except ValueError as exc:
            raise ValueError(
                f"Float or integer expected, got {type(value)} cannot inflate to datetime."
            ) from exc
        except TypeError as exc:
            raise TypeError(
                f"Float or integer expected. Can't inflate {type(value)} to datetime."
            ) from exc
        return datetime.utcfromtimestamp(epoch).replace(tzinfo=pytz.utc)

    @validator
    def deflate(self, value):
        if not isinstance(value, datetime):
            raise ValueError(f"datetime object expected, got {type(value)}.")
        if value.tzinfo:
            value = value.astimezone(pytz.utc)
            epoch_date = datetime(1970, 1, 1, tzinfo=pytz.utc)
        elif config.FORCE_TIMEZONE:
            raise ValueError(f"Error deflating {value}: No timezone provided.")
        else:
            # No timezone specified on datetime object.. assuming UTC
            epoch_date = datetime(1970, 1, 1)
        return float((value - epoch_date).total_seconds())


class DateTimeNeo4jFormatProperty(Property):
    """
    Store a datetime by native neo4j format

    :param default_now: If ``True``, the creation time (Local) will be used as default.
                        Defaults to ``False``.

    :type default_now:  :class:`bool`
    """

    form_field_class = "DateTimeNeo4jFormatField"

    def __init__(self, default_now=False, **kwargs):
        if default_now:
            if "default" in kwargs:
                raise ValueError(TOO_MANY_DEFAULTS)
            kwargs["default"] = datetime.now()

        self.format = format
        super(DateTimeNeo4jFormatProperty, self).__init__(**kwargs)

    @validator
    def inflate(self, value):
        return value.to_native()

    @validator
    def deflate(self, value):
        if not isinstance(value, datetime):
            raise ValueError("datetime object expected, got {0}.".format(type(value)))
        return neo4j.time.DateTime.from_native(value)


class JSONProperty(Property):
    """
    Store a data structure as a JSON string.

    The structure will be inflated when a node is retrieved.
    """

    def __init__(self, ensure_ascii=True, *args, **kwargs):
        self.ensure_ascii = ensure_ascii
        super(JSONProperty, self).__init__(*args, **kwargs)

    @validator
    def inflate(self, value):
        return json.loads(value)

    @validator
    def deflate(self, value):
        return json.dumps(value, ensure_ascii=self.ensure_ascii)


class AliasProperty(property, Property):
    """
    Alias another existing property
    """

    def __init__(self, to=None):
        """
        Create new alias

        :param to: name of property aliasing
        :type: str
        """
        super().__init__()
        self.target = to
        self.required = False
        self.has_default = False

    def aliased_to(self):
        return self.target

    def __get__(self, obj: Any, _type: Optional[Any] = None):
        return getattr(obj, self.aliased_to()) if obj else self

    def __set__(self, obj, value):
        setattr(obj, self.aliased_to(), value)

    @property
    def index(self):
        return getattr(self.owner, self.aliased_to()).index

    @property
    def unique_index(self):
        return getattr(self.owner, self.aliased_to()).unique_index


class UniqueIdProperty(Property):
    """
    A unique identifier, a randomly generated uid (uuid4) with a unique index
    """

    def __init__(self, **kwargs):
        for item in ["required", "unique_index", "index", "default"]:
            if item in kwargs:
                raise ValueError(
                    f"{item} argument ignored by {self.__class__.__name__}"
                )

        kwargs["unique_index"] = True
        kwargs["default"] = lambda: uuid.uuid4().hex
        super().__init__(**kwargs)

    @validator
    def inflate(self, value):
        return str(value)

    @validator
    def deflate(self, value):
        return str(value)<|MERGE_RESOLUTION|>--- conflicted
+++ resolved
@@ -4,11 +4,7 @@
 import uuid
 from abc import ABCMeta, abstractmethod
 from datetime import date, datetime
-<<<<<<< HEAD
 from typing import Any, Optional
-=======
-from typing import Any
->>>>>>> 25b0249b
 
 import neo4j.time
 import pytz
