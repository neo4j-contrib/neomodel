import functools
import json
import re
import sys
import uuid
from datetime import date, datetime

import neo4j.time
import pytz

from neomodel import config
from neomodel.exceptions import DeflateError, InflateError

if sys.version_info >= (3, 0):
    Unicode = str


<<<<<<< HEAD
=======
def display_for(key):
    def display_choice(self):
        return getattr(self.__class__, key).choices[getattr(self, key)]

    return display_choice


class PropertyManager:
    """
    Common methods for handling properties on node and relationship objects.
    """

    def __init__(self, **kwargs):
        properties = getattr(self, "__all_properties__", None)
        if properties is None:
            properties = self.defined_properties(rels=False, aliases=False).items()
        for name, property in properties:
            if kwargs.get(name) is None:
                if getattr(property, "has_default", False):
                    setattr(self, name, property.default_value())
                else:
                    setattr(self, name, None)
            else:
                setattr(self, name, kwargs[name])

            if getattr(property, "choices", None):
                setattr(
                    self,
                    f"get_{name}_display",
                    types.MethodType(display_for(name), self),
                )

            if name in kwargs:
                del kwargs[name]

        aliases = getattr(self, "__all_aliases__", None)
        if aliases is None:
            aliases = self.defined_properties(
                aliases=True, rels=False, properties=False
            ).items()
        for name, property in aliases:
            if name in kwargs:
                setattr(self, name, kwargs[name])
                del kwargs[name]

        # undefined properties (for magic @prop.setters etc)
        for name, property in kwargs.items():
            setattr(self, name, property)

    @property
    def __properties__(self):
        from .relationship_manager import RelationshipManager

        return dict(
            (name, value)
            for name, value in vars(self).items()
            if not name.startswith("_")
            and not callable(value)
            and not isinstance(
                value,
                (
                    RelationshipManager,
                    AliasProperty,
                ),
            )
        )

    @classmethod
    def deflate(cls, properties, obj=None, skip_empty=False):
        """
        Deflate the properties of a PropertyManager subclass (a user-defined StructuredNode or StructuredRel) so that it
        can be put into a neo4j.graph.Entity (a neo4j.graph.Node or neo4j.graph.Relationship) for storage. properties
        can be constructed manually, or fetched from a PropertyManager subclass using __properties__.

        Includes mapping from python class attribute name -> database property name (see Property.db_property).

        Ignores any properties that are not defined as python attributes in the class definition.
        """
        deflated = {}
        for name, property in cls.defined_properties(aliases=False, rels=False).items():
            db_property = property.get_db_property_name(name)
            if properties.get(name) is not None:
                deflated[db_property] = property.deflate(properties[name], obj)
            elif property.has_default:
                deflated[db_property] = property.deflate(property.default_value(), obj)
            elif property.required:
                raise RequiredProperty(name, cls)
            elif not skip_empty:
                deflated[db_property] = None
        return deflated

    @classmethod
    def inflate(cls, graph_entity):
        """
        Inflate the properties of a neo4j.graph.Entity (a neo4j.graph.Node or neo4j.graph.Relationship) into an instance
        of cls.

        Includes mapping from database property name (see Property.db_property) -> python class attribute name.

        Ignores any properties that are not defined as python attributes in the class definition.
        """
        inflated = {}
        for name, property in cls.defined_properties(aliases=False, rels=False).items():
            db_property = property.get_db_property_name(name)
            if db_property in graph_entity:
                inflated[name] = property.inflate(
                    graph_entity[db_property], graph_entity
                )
            elif property.has_default:
                inflated[name] = property.default_value()
            else:
                inflated[name] = None
        return cls(**inflated)

    @classmethod
    def defined_properties(cls, aliases=True, properties=True, rels=True):
        from .relationship_manager import RelationshipDefinition

        props = {}
        for baseclass in reversed(cls.__mro__):
            props.update(
                dict(
                    (name, property)
                    for name, property in vars(baseclass).items()
                    if (aliases and isinstance(property, AliasProperty))
                    or (
                        properties
                        and isinstance(property, Property)
                        and not isinstance(property, AliasProperty)
                    )
                    or (rels and isinstance(property, RelationshipDefinition))
                )
            )
        return props


>>>>>>> f31589db
def validator(fn):
    fn_name = fn.func_name if hasattr(fn, "func_name") else fn.__name__
    if fn_name == "inflate":
        exc_class = InflateError
    elif fn_name == "deflate":
        exc_class = DeflateError
    else:
        raise ValueError("Unknown Property method " + fn_name)

    @functools.wraps(fn)
    def _validator(self, value, obj=None, rethrow=True):
        if rethrow:
            try:
                return fn(self, value)
            except Exception as e:
                raise exc_class(self.name, self.owner, str(e), obj) from e
        else:
            # For using with ArrayProperty where we don't want an Inflate/Deflate error.
            return fn(self, value)

    return _validator


class Property:
    """
    Base class for object properties.

    :param unique_index: Creates a unique index for this property. Defaults to
                         ``False``.
    :type unique_index: :class:`bool`
    :param index: Creates an index for this property. Defaults to ``False``.
    :type index: :class:`bool`
    :param required: Marks the property as required. Defaults to ``False``.
    :type required: :class:`bool`
    :param default: A default value or callable that returns one to set when a
                    node is initialized without specifying this property.
    :param db_property: A name that this property maps to in the database.
                        Defaults to the model's property name.
    :type db_property: :class:`str`
    :param label: Optional, used by ``django_neomodel``.
    :type label: :class:`str`
    :param help_text: Optional, used by ``django_neomodel``.
    :type help_text: :class:`str`
    """

    form_field_class = "CharField"

    # pylint:disable=unused-argument
    def __init__(
        self,
        unique_index=False,
        index=False,
        required=False,
        default=None,
        db_property=None,
        label=None,
        help_text=None,
        **kwargs,
    ):
        if default is not None and required:
            raise ValueError(
                "The arguments `required` and `default` are mutually exclusive."
            )
        if unique_index and index:
            raise ValueError(
                "The arguments `unique_index` and `index` are mutually exclusive."
            )

        self.required = required
        self.unique_index = unique_index
        self.index = index
        self.default = default
        self.has_default = self.default is not None
        self.db_property = db_property
        self.label = label
        self.help_text = help_text

    def default_value(self):
        """
        Generate a default value

        :return: the value
        """
        if self.has_default:
            if hasattr(self.default, "__call__"):
                return self.default()
            return self.default
        raise ValueError("No default value specified")

    def get_db_property_name(self, attribute_name):
        """
        Returns the name that should be used for the property in the database. This is db_property if supplied upon
        construction, otherwise the given attribute_name from the model is used.
        """
        return self.db_property or attribute_name

    @property
    def is_indexed(self):
        return self.unique_index or self.index


class NormalizedProperty(Property):
    """
    Base class for normalized properties. These use the same normalization
    method to in- or deflating.
    """

    @validator
    def inflate(self, value):
        return self.normalize(value)

    @validator
    def deflate(self, value):
        return self.normalize(value)

    def default_value(self):
        default = super().default_value()
        return self.normalize(default)

    def normalize(self, value):
        raise NotImplementedError("Specialize normalize method")


class RegexProperty(NormalizedProperty):
    r"""
    Validates a property against a regular expression.

    If sub-classing set:

        expression = r'[^@]+@[^@]+\.[^@]+'
    """

    form_field_class = "RegexField"

    expression = None

    def __init__(self, expression=None, **kwargs):
        """
        Initializes new property with an expression.

        :param str expression: regular expression validating this property
        """
        super().__init__(**kwargs)
        actual_re = expression or self.expression
        if actual_re is None:
            raise ValueError("expression is undefined")
        self.expression = actual_re

    def normalize(self, value):
        normal = Unicode(value)
        if not re.match(self.expression, normal):
            raise ValueError(f"{value!r} does not match {self.expression!r}")
        return normal


class EmailProperty(RegexProperty):
    """
    Store email addresses
    """

    form_field_class = "EmailField"
    expression = r"[^@]+@[^@]+\.[^@]+"


class StringProperty(NormalizedProperty):
    """
    Stores a unicode string

    :param choices: A mapping of valid strings to label strings that are used
                    to display information in an application. If the default
                    value ``None`` is used, any string is valid.
    :type choices: Any type that can be used to initiate a :class:`dict`.
    :param max_length: The maximum non-zero length that this attribute can be
    :type max_length: int
    """

    def __init__(self, choices=None, max_length=None, **kwargs):
        if max_length is not None:
            if choices is not None:
                raise ValueError(
                    "The arguments `choices` and `max_length` are mutually exclusive."
                )
            if max_length < 1:
                raise ValueError("`max_length` cannot be zero or take negative values.")

        super().__init__(**kwargs)

        self.max_length = max_length
        if choices is None:
            self.choices = None
        else:
            try:
                self.choices = dict(choices)
            except Exception as exc:
                raise ValueError(
                    "The choices argument must be convertible to a dictionary."
                ) from exc
            self.form_field_class = "TypedChoiceField"

    def normalize(self, value):
        # One thing to note here is that the following two checks can remain uncoupled
        # as long as it is guaranteed (by the constructor) that `choices` and `max_length`
        # are mutually exclusive. If that check in the constructor ever has to be removed,
        # these two validation checks here will have to be coupled so that having set
        # `choices` overrides having set the `max_length`.
        if self.choices is not None and value not in self.choices:
            raise ValueError(f"Invalid choice: {value}")
        if self.max_length is not None and len(value) > self.max_length:
            raise ValueError(
                f"Property max length exceeded. Expected {self.max_length}, got {len(value)} == len('{value}')"
            )
        return Unicode(value)

    def default_value(self):
        return self.normalize(super().default_value())


class IntegerProperty(Property):
    """
    Stores an Integer value
    """

    form_field_class = "IntegerField"

    @validator
    def inflate(self, value):
        return int(value)

    @validator
    def deflate(self, value):
        return int(value)

    def default_value(self):
        return int(super().default_value())


class ArrayProperty(Property):
    """
    Stores a list of items
    """

    def __init__(self, base_property=None, **kwargs):
        """
        Store a list of values, optionally of a specific type.

        :param base_property: List item type e.g StringProperty for string
        :type: Property
        """

        # list item type
        if base_property is not None:
            if not isinstance(base_property, Property):
                raise TypeError("Expecting neomodel Property")

            if isinstance(base_property, ArrayProperty):
                raise TypeError("Cannot have nested ArrayProperty")

            for illegal_attr in [
                "default",
                "index",
                "unique_index",
                "required",
            ]:
                if getattr(base_property, illegal_attr, None):
                    raise ValueError(
                        f'ArrayProperty base_property cannot have "{illegal_attr}" set'
                    )

        self.base_property = base_property

        super().__init__(**kwargs)

    @validator
    def inflate(self, value):
        if self.base_property:
            return [self.base_property.inflate(item, rethrow=False) for item in value]

        return list(value)

    @validator
    def deflate(self, value):
        if self.base_property:
            return [self.base_property.deflate(item, rethrow=False) for item in value]

        return list(value)

    def default_value(self):
        return list(super().default_value())


class FloatProperty(Property):
    """
    Store a floating point value
    """

    form_field_class = "FloatField"

    @validator
    def inflate(self, value):
        return float(value)

    @validator
    def deflate(self, value):
        return float(value)

    def default_value(self):
        return float(super().default_value())


class BooleanProperty(Property):
    """
    Stores a boolean value
    """

    form_field_class = "BooleanField"

    @validator
    def inflate(self, value):
        return bool(value)

    @validator
    def deflate(self, value):
        return bool(value)

    def default_value(self):
        return bool(super().default_value())


class DateProperty(Property):
    """
    Stores a date
    """

    form_field_class = "DateField"

    @validator
    def inflate(self, value):
        if isinstance(value, neo4j.time.DateTime):
            value = date(value.year, value.month, value.day)
        elif isinstance(value, str) and "T" in value:
            value = value[: value.find("T")]
        return datetime.strptime(Unicode(value), "%Y-%m-%d").date()

    @validator
    def deflate(self, value):
        if not isinstance(value, date):
            msg = f"datetime.date object expected, got {repr(value)}"
            raise ValueError(msg)
        return value.isoformat()


class DateTimeFormatProperty(Property):
    """
    Store a datetime by custom format
    :param default_now: If ``True``, the creation time (Local) will be used as default.
                        Defaults to ``False``.
    :param format:      Date format string, default is %Y-%m-%d

    :type default_now:  :class:`bool`
    :type format:       :class:`str`
    """

    form_field_class = "DateTimeFormatField"

    def __init__(self, default_now=False, format="%Y-%m-%d", **kwargs):
        if default_now:
            if "default" in kwargs:
                raise ValueError("too many defaults")
            kwargs["default"] = datetime.now()

        self.format = format
        super().__init__(**kwargs)

    @validator
    def inflate(self, value):
        return datetime.strptime(Unicode(value), self.format)

    @validator
    def deflate(self, value):
        if not isinstance(value, datetime):
            raise ValueError(f"datetime object expected, got {type(value)}.")
        return datetime.strftime(value, self.format)


class DateTimeProperty(Property):
    """A property representing a :class:`datetime.datetime` object as
    unix epoch.

    :param default_now: If ``True``, the creation time (UTC) will be used as default.
                        Defaults to ``False``.
    :type default_now: :class:`bool`
    """

    form_field_class = "DateTimeField"

    def __init__(self, default_now=False, **kwargs):
        if default_now:
            if "default" in kwargs:
                raise ValueError("too many defaults")
            kwargs["default"] = lambda: datetime.utcnow().replace(tzinfo=pytz.utc)

        super().__init__(**kwargs)

    @validator
    def inflate(self, value):
        try:
            epoch = float(value)
        except ValueError as exc:
            raise ValueError(
                f"Float or integer expected, got {type(value)} cannot inflate to datetime."
            ) from exc
        except TypeError as exc:
            raise TypeError(
                f"Float or integer expected. Can't inflate {type(value)} to datetime."
            ) from exc
        return datetime.utcfromtimestamp(epoch).replace(tzinfo=pytz.utc)

    @validator
    def deflate(self, value):
        if not isinstance(value, datetime):
            raise ValueError(f"datetime object expected, got {type(value)}.")
        if value.tzinfo:
            value = value.astimezone(pytz.utc)
            epoch_date = datetime(1970, 1, 1, tzinfo=pytz.utc)
        elif config.FORCE_TIMEZONE:
            raise ValueError(f"Error deflating {value}: No timezone provided.")
        else:
            # No timezone specified on datetime object.. assuming UTC
            epoch_date = datetime(1970, 1, 1)
        return float((value - epoch_date).total_seconds())


class JSONProperty(Property):
    """
    Store a data structure as a JSON string.

    The structure will be inflated when a node is retrieved.
    """

    def __init__(self, *args, **kwargs):
        super().__init__(*args, **kwargs)

    @validator
    def inflate(self, value):
        return json.loads(value)

    @validator
    def deflate(self, value):
        return json.dumps(value)


class AliasProperty(property, Property):
    """
    Alias another existing property
    """

    def __init__(self, to=None):
        """
        Create new alias

        :param to: name of property aliasing
        :type: str
        """
        self.target = to
        self.required = False
        self.has_default = False

    def aliased_to(self):
        return self.target

    def __get__(self, obj, cls):
        return getattr(obj, self.aliased_to()) if obj else self

    def __set__(self, obj, value):
        setattr(obj, self.aliased_to(), value)

    @property
    def index(self):
        return getattr(self.owner, self.aliased_to()).index

    @property
    def unique_index(self):
        return getattr(self.owner, self.aliased_to()).unique_index


class UniqueIdProperty(Property):
    """
    A unique identifier, a randomly generated uid (uuid4) with a unique index
    """

    def __init__(self, **kwargs):
        for item in ["required", "unique_index", "index", "default"]:
            if item in kwargs:
                raise ValueError(
                    f"{item} argument ignored by {self.__class__.__name__}"
                )

        kwargs["unique_index"] = True
        kwargs["default"] = lambda: uuid.uuid4().hex
        super().__init__(**kwargs)

    @validator
    def inflate(self, value):
        return Unicode(value)

    @validator
    def deflate(self, value):
        return Unicode(value)<|MERGE_RESOLUTION|>--- conflicted
+++ resolved
@@ -15,145 +15,6 @@
     Unicode = str
 
 
-<<<<<<< HEAD
-=======
-def display_for(key):
-    def display_choice(self):
-        return getattr(self.__class__, key).choices[getattr(self, key)]
-
-    return display_choice
-
-
-class PropertyManager:
-    """
-    Common methods for handling properties on node and relationship objects.
-    """
-
-    def __init__(self, **kwargs):
-        properties = getattr(self, "__all_properties__", None)
-        if properties is None:
-            properties = self.defined_properties(rels=False, aliases=False).items()
-        for name, property in properties:
-            if kwargs.get(name) is None:
-                if getattr(property, "has_default", False):
-                    setattr(self, name, property.default_value())
-                else:
-                    setattr(self, name, None)
-            else:
-                setattr(self, name, kwargs[name])
-
-            if getattr(property, "choices", None):
-                setattr(
-                    self,
-                    f"get_{name}_display",
-                    types.MethodType(display_for(name), self),
-                )
-
-            if name in kwargs:
-                del kwargs[name]
-
-        aliases = getattr(self, "__all_aliases__", None)
-        if aliases is None:
-            aliases = self.defined_properties(
-                aliases=True, rels=False, properties=False
-            ).items()
-        for name, property in aliases:
-            if name in kwargs:
-                setattr(self, name, kwargs[name])
-                del kwargs[name]
-
-        # undefined properties (for magic @prop.setters etc)
-        for name, property in kwargs.items():
-            setattr(self, name, property)
-
-    @property
-    def __properties__(self):
-        from .relationship_manager import RelationshipManager
-
-        return dict(
-            (name, value)
-            for name, value in vars(self).items()
-            if not name.startswith("_")
-            and not callable(value)
-            and not isinstance(
-                value,
-                (
-                    RelationshipManager,
-                    AliasProperty,
-                ),
-            )
-        )
-
-    @classmethod
-    def deflate(cls, properties, obj=None, skip_empty=False):
-        """
-        Deflate the properties of a PropertyManager subclass (a user-defined StructuredNode or StructuredRel) so that it
-        can be put into a neo4j.graph.Entity (a neo4j.graph.Node or neo4j.graph.Relationship) for storage. properties
-        can be constructed manually, or fetched from a PropertyManager subclass using __properties__.
-
-        Includes mapping from python class attribute name -> database property name (see Property.db_property).
-
-        Ignores any properties that are not defined as python attributes in the class definition.
-        """
-        deflated = {}
-        for name, property in cls.defined_properties(aliases=False, rels=False).items():
-            db_property = property.get_db_property_name(name)
-            if properties.get(name) is not None:
-                deflated[db_property] = property.deflate(properties[name], obj)
-            elif property.has_default:
-                deflated[db_property] = property.deflate(property.default_value(), obj)
-            elif property.required:
-                raise RequiredProperty(name, cls)
-            elif not skip_empty:
-                deflated[db_property] = None
-        return deflated
-
-    @classmethod
-    def inflate(cls, graph_entity):
-        """
-        Inflate the properties of a neo4j.graph.Entity (a neo4j.graph.Node or neo4j.graph.Relationship) into an instance
-        of cls.
-
-        Includes mapping from database property name (see Property.db_property) -> python class attribute name.
-
-        Ignores any properties that are not defined as python attributes in the class definition.
-        """
-        inflated = {}
-        for name, property in cls.defined_properties(aliases=False, rels=False).items():
-            db_property = property.get_db_property_name(name)
-            if db_property in graph_entity:
-                inflated[name] = property.inflate(
-                    graph_entity[db_property], graph_entity
-                )
-            elif property.has_default:
-                inflated[name] = property.default_value()
-            else:
-                inflated[name] = None
-        return cls(**inflated)
-
-    @classmethod
-    def defined_properties(cls, aliases=True, properties=True, rels=True):
-        from .relationship_manager import RelationshipDefinition
-
-        props = {}
-        for baseclass in reversed(cls.__mro__):
-            props.update(
-                dict(
-                    (name, property)
-                    for name, property in vars(baseclass).items()
-                    if (aliases and isinstance(property, AliasProperty))
-                    or (
-                        properties
-                        and isinstance(property, Property)
-                        and not isinstance(property, AliasProperty)
-                    )
-                    or (rels and isinstance(property, RelationshipDefinition))
-                )
-            )
-        return props
-
-
->>>>>>> f31589db
 def validator(fn):
     fn_name = fn.func_name if hasattr(fn, "func_name") else fn.__name__
     if fn_name == "inflate":
