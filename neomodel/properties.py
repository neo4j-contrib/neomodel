import functools
import json
import re
import sys
import types
import uuid
from datetime import date, datetime

import neo4j.time
import pytz

from neomodel import config
from neomodel.exceptions import DeflateError, InflateError, RequiredProperty

if sys.version_info >= (3, 0):
    Unicode = str


def display_for(key):
    def display_choice(self):
        return getattr(self.__class__, key).choices[getattr(self, key)]

    return display_choice


class PropertyManager:
    """
    Common methods for handling properties on node and relationship objects.
    """

    def __init__(self, **kwargs):
        properties = getattr(self, "__all_properties__", None)
        if properties is None:
            properties = self.defined_properties(rels=False, aliases=False).items()
        for name, property in properties:
            if kwargs.get(name) is None:
                if getattr(property, "has_default", False):
                    setattr(self, name, property.default_value())
                else:
                    setattr(self, name, None)
            else:
                setattr(self, name, kwargs[name])

            if getattr(property, "choices", None):
                setattr(
                    self,
                    f"get_{name}_display",
                    types.MethodType(display_for(name), self),
                )

            if name in kwargs:
                del kwargs[name]

        aliases = getattr(self, "__all_aliases__", None)
        if aliases is None:
            aliases = self.defined_properties(
                aliases=True, rels=False, properties=False
            ).items()
        for name, property in aliases:
            if name in kwargs:
                setattr(self, name, kwargs[name])
                del kwargs[name]

        # undefined properties (for magic @prop.setters etc)
        for name, property in kwargs.items():
            setattr(self, name, property)

    @property
    def __properties__(self):
        from .relationship_manager import RelationshipManager

        return dict(
            (name, value)
            for name, value in vars(self).items()
            if not name.startswith("_")
            and not callable(value)
            and not isinstance(
                value,
                (
                    RelationshipManager,
                    AliasProperty,
                ),
            )
        )

    @classmethod
    def deflate(cls, properties, obj=None, skip_empty=False):
        # deflate dict ready to be stored
        deflated = {}
        for name, property in cls.defined_properties(aliases=False, rels=False).items():
            db_property = property.db_property or name
            if properties.get(name) is not None:
                deflated[db_property] = property.deflate(properties[name], obj)
            elif property.has_default:
                deflated[db_property] = property.deflate(property.default_value(), obj)
            elif property.required:
                raise RequiredProperty(name, cls)
            elif not skip_empty:
                deflated[db_property] = None
        return deflated

    @classmethod
    def defined_properties(cls, aliases=True, properties=True, rels=True):
        from .relationship_manager import RelationshipDefinition

        props = {}
        for baseclass in reversed(cls.__mro__):
            props.update(
                dict(
                    (name, property)
                    for name, property in vars(baseclass).items()
                    if (aliases and isinstance(property, AliasProperty))
                    or (
                        properties
                        and isinstance(property, Property)
                        and not isinstance(property, AliasProperty)
                    )
                    or (rels and isinstance(property, RelationshipDefinition))
                )
            )
        return props


def validator(fn):
    fn_name = fn.func_name if hasattr(fn, "func_name") else fn.__name__
    if fn_name == "inflate":
        exc_class = InflateError
    elif fn_name == "deflate":
        exc_class = DeflateError
    else:
        raise ValueError("Unknown Property method " + fn_name)

    @functools.wraps(fn)
    def _validator(self, value, obj=None, rethrow=True):
        if rethrow:
            try:
                return fn(self, value)
            except Exception as e:
                raise exc_class(self.name, self.owner, str(e), obj) from e
        else:
            # For using with ArrayProperty where we don't want an Inflate/Deflate error.
            return fn(self, value)

    return _validator


class Property:
    """
    Base class for object properties.

    :param unique_index: Creates a unique index for this property. Defaults to
                         ``False``.
    :type unique_index: :class:`bool`
    :param index: Creates an index for this property. Defaults to ``False``.
    :type index: :class:`bool`
    :param required: Marks the property as required. Defaults to ``False``.
    :type required: :class:`bool`
    :param default: A default value or callable that returns one to set when a
                    node is initialized without specifying this property.
    :param db_property: A name that this property maps to in the database.
                        Defaults to the model's property name.
    :type db_property: :class:`str`
    :param label: Optional, used by ``django_neomodel``.
    :type label: :class:`str`
    :param help_text: Optional, used by ``django_neomodel``.
    :type help_text: :class:`str`
    """

    form_field_class = "CharField"

    # pylint:disable=unused-argument
    def __init__(
        self,
        unique_index=False,
        index=False,
        required=False,
        default=None,
        db_property=None,
        label=None,
        help_text=None,
        **kwargs,
    ):
        if default is not None and required:
            raise ValueError(
                "The arguments `required` and `default` are mutually exclusive."
            )
        if unique_index and index:
            raise ValueError(
                "The arguments `unique_index` and `index` are mutually exclusive."
            )

        self.required = required
        self.unique_index = unique_index
        self.index = index
        self.default = default
        self.has_default = self.default is not None
        self.db_property = db_property
        self.label = label
        self.help_text = help_text

    def default_value(self):
        """
        Generate a default value

        :return: the value
        """
        if self.has_default:
            if hasattr(self.default, "__call__"):
                return self.default()
            return self.default
        raise ValueError("No default value specified")

    @property
    def is_indexed(self):
        return self.unique_index or self.index


class NormalizedProperty(Property):
    """
    Base class for normalized properties. These use the same normalization
    method to in- or deflating.
    """

    @validator
    def inflate(self, value):
        return self.normalize(value)

    @validator
    def deflate(self, value):
        return self.normalize(value)

    def default_value(self):
        default = super().default_value()
        return self.normalize(default)

    def normalize(self, value):
        raise NotImplementedError("Specialize normalize method")


class RegexProperty(NormalizedProperty):
    r"""
    Validates a property against a regular expression.

    If sub-classing set:

        expression = r'[^@]+@[^@]+\.[^@]+'
    """

    form_field_class = "RegexField"

    expression = None

    def __init__(self, expression=None, **kwargs):
        """
        Initializes new property with an expression.

        :param str expression: regular expression validating this property
        """
        super().__init__(**kwargs)
        actual_re = expression or self.expression
        if actual_re is None:
            raise ValueError("expression is undefined")
        self.expression = actual_re

    def normalize(self, value):
        normal = Unicode(value)
        if not re.match(self.expression, normal):
            raise ValueError(
<<<<<<< HEAD
                f"{value!r} does not matches {self.expression!r}"
=======
                "{0!r} does not match {1!r}".format(
                    value,
                    self.expression,
                )
>>>>>>> 59b56ac4
            )
        return normal


class EmailProperty(RegexProperty):
    """
    Store email addresses
    """

    form_field_class = "EmailField"
    expression = r"[^@]+@[^@]+\.[^@]+"


class StringProperty(NormalizedProperty):
    """
    Stores a unicode string

    :param choices: A mapping of valid strings to label strings that are used
                    to display information in an application. If the default
                    value ``None`` is used, any string is valid.
    :type choices: Any type that can be used to initiate a :class:`dict`.
    :param max_length: The maximum non-zero length that this attribute can be
    :type max_length: int
    """

    def __init__(self, choices=None, max_length=None, **kwargs):
        if max_length is not None:
            if choices is not None:
                raise ValueError(
                    "The arguments `choices` and `max_length` are mutually exclusive."
                )
            if max_length < 1:
                raise ValueError("`max_length` cannot be zero or take negative values.")

        super().__init__(**kwargs)

        self.max_length = max_length
        if choices is None:
            self.choices = None
        else:
            try:
                self.choices = dict(choices)
            except Exception as exc:
                raise ValueError(
                    "The choices argument must be convertible to a dictionary."
                ) from exc
            self.form_field_class = "TypedChoiceField"

    def normalize(self, value):
        # One thing to note here is that the following two checks can remain uncoupled
        # as long as it is guaranteed (by the constructor) that `choices` and `max_length`
        # are mutually exclusive. If that check in the constructor ever has to be removed,
        # these two validation checks here will have to be coupled so that having set
        # `choices` overrides having set the `max_length`.
        if self.choices is not None and value not in self.choices:
            raise ValueError(f"Invalid choice: {value}")
        if self.max_length is not None and len(value) > self.max_length:
            raise ValueError(f"Property max length exceeded. Expected {self.max_length}, got {len(value)} == len('{value}')")
        return Unicode(value)

    def default_value(self):
        return self.normalize(super().default_value())


class IntegerProperty(Property):
    """
    Stores an Integer value
    """

    form_field_class = "IntegerField"

    @validator
    def inflate(self, value):
        return int(value)

    @validator
    def deflate(self, value):
        return int(value)

    def default_value(self):
        return int(super().default_value())


class ArrayProperty(Property):
    """
    Stores a list of items
    """

    def __init__(self, base_property=None, **kwargs):
        """
        Store a list of values, optionally of a specific type.

        :param base_property: List item type e.g StringProperty for string
        :type: Property
        """

        # list item type
        if base_property is not None:
            if not isinstance(base_property, Property):
                raise TypeError("Expecting neomodel Property")

            if isinstance(base_property, ArrayProperty):
                raise TypeError("Cannot have nested ArrayProperty")

            for ilegal_attr in [
                "default",
                "index",
                "unique_index",
                "required",
            ]:
                if getattr(base_property, ilegal_attr, None):
                    raise ValueError(
                        f'ArrayProperty base_property cannot have "{ilegal_attr}" set'
                    )

        self.base_property = base_property

        super().__init__(**kwargs)

    @validator
    def inflate(self, value):
        if self.base_property:
            return [self.base_property.inflate(item, rethrow=False) for item in value]

        return list(value)

    @validator
    def deflate(self, value):
        if self.base_property:
            return [self.base_property.deflate(item, rethrow=False) for item in value]

        return list(value)

    def default_value(self):
        return list(super().default_value())


class FloatProperty(Property):
    """
    Store a floating point value
    """

    form_field_class = "FloatField"

    @validator
    def inflate(self, value):
        return float(value)

    @validator
    def deflate(self, value):
        return float(value)

    def default_value(self):
        return float(super().default_value())


class BooleanProperty(Property):
    """
    Stores a boolean value
    """

    form_field_class = "BooleanField"

    @validator
    def inflate(self, value):
        return bool(value)

    @validator
    def deflate(self, value):
        return bool(value)

    def default_value(self):
        return bool(super().default_value())


class DateProperty(Property):
    """
    Stores a date
    """

    form_field_class = "DateField"

    @validator
    def inflate(self, value):
        if isinstance(value, neo4j.time.DateTime):
            value = date(value.year, value.month, value.day)
        elif isinstance(value, str):
            if "T" in value:
                value = value[: value.find("T")]
        return datetime.strptime(Unicode(value), "%Y-%m-%d").date()

    @validator
    def deflate(self, value):
        if not isinstance(value, date):
            msg = f"datetime.date object expected, got {repr(value)}"
            raise ValueError(msg)
        return value.isoformat()


class DateTimeFormatProperty(Property):
    """
    Store a datetime by custome format
    :param default_now: If ``True``, the creation time (Local) will be used as default.
                        Defaults to ``False``.
    :param format:      Date format string, default is %Y-%m-%d

    :type default_now:  :class:`bool`
    :type format:       :class:`str`
    """

    form_field_class = "DateTimeFormatField"

    def __init__(self, default_now=False, format="%Y-%m-%d", **kwargs):
        if default_now:
            if "default" in kwargs:
                raise ValueError("too many defaults")
            kwargs["default"] = datetime.now()

        self.format = format
        super().__init__(**kwargs)

    @validator
    def inflate(self, value):
        return datetime.strptime(Unicode(value), self.format)

    @validator
    def deflate(self, value):
        if not isinstance(value, datetime):
            raise ValueError(f"datetime object expected, got {type(value)}.")
        return datetime.strftime(value, self.format)


class DateTimeProperty(Property):
    """A property representing a :class:`datetime.datetime` object as
    unix epoch.

    :param default_now: If ``True``, the creation time (UTC) will be used as default.
                        Defaults to ``False``.
    :type default_now: :class:`bool`
    """

    form_field_class = "DateTimeField"

    def __init__(self, default_now=False, **kwargs):
        if default_now:
            if "default" in kwargs:
                raise ValueError("too many defaults")
            kwargs["default"] = lambda: datetime.utcnow().replace(tzinfo=pytz.utc)

        super().__init__(**kwargs)

    @validator
    def inflate(self, value):
        try:
            epoch = float(value)
        except ValueError as exc:
            raise ValueError(f"Float or integer expected, got {type(value)} cannot inflate to datetime.") from exc
        except TypeError as exc:
            raise TypeError(f"Float or integer expected. Can't inflate {type(value)} to datetime.") from exc
        return datetime.utcfromtimestamp(epoch).replace(tzinfo=pytz.utc)

    @validator
    def deflate(self, value):
        if not isinstance(value, datetime):
            raise ValueError(f"datetime object expected, got {type(value)}.")
        if value.tzinfo:
            value = value.astimezone(pytz.utc)
            epoch_date = datetime(1970, 1, 1, tzinfo=pytz.utc)
        elif config.FORCE_TIMEZONE:
            raise ValueError(f"Error deflating {value}: No timezone provided.")
        else:
            # No timezone specified on datetime object.. assuming UTC
            epoch_date = datetime(1970, 1, 1)
        return float((value - epoch_date).total_seconds())


class JSONProperty(Property):
    """
    Store a data structure as a JSON string.

    The structure will be inflated when a node is retrieved.
    """

    def __init__(self, *args, **kwargs):
        super().__init__(*args, **kwargs)

    @validator
    def inflate(self, value):
        return json.loads(value)

    @validator
    def deflate(self, value):
        return json.dumps(value)


class AliasProperty(property, Property):
    """
    Alias another existing property
    """

    def __init__(self, to=None):
        """
        Create new alias

        :param to: name of property aliasing
        :type: str
        """
        self.target = to
        self.required = False
        self.has_default = False

    def aliased_to(self):
        return self.target

    def __get__(self, obj, cls):
        return getattr(obj, self.aliased_to()) if obj else self

    def __set__(self, obj, value):
        setattr(obj, self.aliased_to(), value)

    @property
    def index(self):
        return getattr(self.owner, self.aliased_to()).index

    @property
    def unique_index(self):
        return getattr(self.owner, self.aliased_to()).unique_index


class UniqueIdProperty(Property):
    """
    A unique identifier, a randomly generated uid (uuid4) with a unique index
    """

    def __init__(self, **kwargs):
        for item in ["required", "unique_index", "index", "default"]:
            if item in kwargs:
                raise ValueError(
                    f"{item} argument ignored by {self.__class__.__name__}"
                )

        kwargs["unique_index"] = True
        kwargs["default"] = lambda: uuid.uuid4().hex
        super().__init__(**kwargs)

    @validator
    def inflate(self, value):
        return Unicode(value)

    @validator
    def deflate(self, value):
        return Unicode(value)<|MERGE_RESOLUTION|>--- conflicted
+++ resolved
@@ -266,14 +266,7 @@
         normal = Unicode(value)
         if not re.match(self.expression, normal):
             raise ValueError(
-<<<<<<< HEAD
-                f"{value!r} does not matches {self.expression!r}"
-=======
-                "{0!r} does not match {1!r}".format(
-                    value,
-                    self.expression,
-                )
->>>>>>> 59b56ac4
+                f"{value!r} does not match {self.expression!r}"
             )
         return normal
 
