--- conflicted
+++ resolved
@@ -198,11 +198,6 @@
     x.delete()
 
 
-<<<<<<< HEAD
-@mark.parametrize('normalized_class', (NormalizedProperty, NormalProperty))
-def test_normalized_property(normalized_class):
-    class TestProperty(normalized_class):
-=======
 def test_independent_property_name_get_or_create():
     class TestNode(StructuredNode):
         uid = UniqueIdProperty()
@@ -222,9 +217,10 @@
     x.delete()
 
 
-def test_normal_property():
-    class TestProperty(NormalProperty):
->>>>>>> 87867242
+@mark.parametrize('normalized_class', (NormalizedProperty, NormalProperty))
+def test_normalized_property(normalized_class):
+
+    class TestProperty(normalized_class):
         def normalize(self, value):
             self._called_with = value
             self._called = True
