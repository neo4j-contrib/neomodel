--- conflicted
+++ resolved
@@ -26,11 +26,7 @@
 def test_cypher_syntax_error():
     jim = User2(email='jim1@test.com').save()
     try:
-<<<<<<< HEAD
-        jim.cypher("START a=node({self}) RETURN xx")
-=======
         jim.cypher("MATCH a WHERE id(a)={self} RETURN xx")
->>>>>>> 04584c17
     except InvalidSyntax as e:
         assert hasattr(e, 'message')
         assert hasattr(e, 'code')
